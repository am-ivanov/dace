#!/bin/bash
# Copyright 2019-2020 ETH Zurich and the DaCe authors. All rights reserved.

set -a

SCRIPTPATH="$( cd "$(dirname "$0")" ; pwd -P )"
PYTHONPATH=$SCRIPTPATH/..
PYTHON_BINARY="${PYTHON_BINARY:-python3}"

DACE_debugprint="${DACE_debugprint:-0}"
DACE_optimizer_transform_on_call=${DACE_optimizer_transform_on_call:-1}
DACE_optimizer_automatic_strict_transformations=${DACE_optimizer_automatic_strict_transformations:-1}
ERRORS=0
FAILED_TESTS=""
TESTS=0

TEST_TIMEOUT=600

RED='\033[0;31m'
NC='\033[0m'

# From http://mywiki.wooledge.org/BashFAQ/003
get_latest_file() {
    dir=$1
    unset -v latest
    for file in "$dir"/*/build/*.so; do
        [[ $file -nt $latest ]] && latest=$file
    done
    # If there is no such file, return with an error
    if [ -z "$latest" ]; then
        return 2
    fi
    echo $latest
}

join_by_newline() {
    for a in $*; do
        echo $a
    done
    echo 9999
}

################################################
# Check for generated bad code

badcode_check() {
    FILENAME=$1
    cuobjdump -sass $FILENAME > tmp.sass
    grep ' STL' tmp.sass
    if [ $? -eq 0 ]; then
        echo "Possible register spill found! (store)"
        rm -f tmp.sass
        return 1
    fi
    echo $OBJ | grep ' LDL'
    if [ $? -eq 0 ]; then
        echo "Possible register spill found! (load)"
        rm -f tmp.sass
        return 1
    fi
    rm -f tmp.sass
    echo "SUCCESS: Code contains no spills"
    return 0
}

find_128() {
    FILENAME=$1
    cuobjdump -sass $FILENAME | grep '\.128 '
    if [ $? -ne 0 ]; then
        echo "ERROR: 128-bit memory operations not found"
        return 1
    fi
    echo "SUCCESS: Code contains wide memory operations"
    return 0
}

################################################

checkoutput() {
    OBJFILE=$(get_latest_file ".dacecache")
    if [ $? -ne 0 ]; then
        echo "ERROR: Shared object file not found"
        return 2
    fi
    badcode_check $OBJFILE
}

check_vectorization() {
    OBJFILE=$(get_latest_file ".dacecache")
    if [ $? -ne 0 ]; then
        echo "ERROR: Shared object file not found"
        return 2
    fi
    find_128 $OBJFILE
}

bail() {
    ERRORSTR=$1
    /bin/echo -e "${RED}ERROR${NC} in $ERRORSTR" 1>&2
    ERRORS=`expr $ERRORS + 1`
    FAILED_TESTS="${FAILED_TESTS} $ERRORSTR\n"
}

runtestopt() {
    TESTS=`expr $TESTS + 1`
    opts=$(join_by_newline ${@:3})
    echo "$opts\ny" | timeout $TEST_TIMEOUT $PYTHON_BINARY $PYTHONPATH/tests/$1
    if [ $? -ne 0 ]; then
        bail "$PYTHON_BINARY $1 ($2, optimized)"
        return 1
    fi

    checkoutput # Check for spills in the assembly
    if [ $? -ne 0 ]; then bail "$PYTHON_BINARY $1 ($2, assembly)"; return 1; fi
    return 0
}

runtestargs() {
    TESTS=`expr $TESTS + 1`
    yes | timeout $TEST_TIMEOUT $PYTHON_BINARY $PYTHONPATH/tests/$*
    if [ $? -ne 0 ]; then
        bail "$PYTHON_BINARY $*"
        return 1
    fi

    checkoutput # Check for spills in the assembly
    if [ $? -ne 0 ]; then bail "$PYTHON_BINARY $* (assembly)"; return 1; fi
    return 0
}

runopt() {
    TESTS=`expr $TESTS + 1`
    opts=$(join_by_newline ${@:3})
    echo "$opts\ny" | timeout $TEST_TIMEOUT $PYTHON_BINARY $PYTHONPATH/$1
    if [ $? -ne 0 ]; then
        bail "$PYTHON_BINARY $1 ($2, optimized)"
        return 1
    fi

    checkoutput # Check for spills in the assembly
    if [ $? -ne 0 ]; then bail "$PYTHON_BINARY $1 ($2, assembly)"; return 1; fi
    return 0
}

runall() {
    echo "Running $PYTHON_BINARY"
    runtestopt cuda_grid_test.py $1
    runtestopt cuda_grid_test.py $1 'GPUTransformMap$0'

    runtestopt cuda_grid2d_test.py $1
    runtestopt cuda_grid2d_test.py $1 'GPUTransformMap$0'

    runtestopt cuda_grid_test.py $1 'GPUTransformMap$0' 'Vectorization$0'
    # Check that output was vectorized
    if [ $? -eq 0 ] && [ $DACE_optimizer_automatic_strict_transformations -ne 0 ]; then
        check_vectorization
        if [ $? -ne 0 ]; then bail "$PYTHON_BINARY cuda_grid_test.py ($1, wideload)"; fi
    fi

    runtestopt cuda_block_test.py $1
    runtestopt cuda_block_test.py $1 'GPUTransformMap$0'

    runtestopt cuda_smem_test.py $1
    runtestopt cuda_smem_test.py $1 'GPUTransformMap$0'
    runtestopt cuda_smem_test.py $1 'GPUTransformMap$0' 'InLocalStorage$0(array="gpu_A")'

    runtestopt cuda_smem2d_test.py $1
    runtestopt cuda_smem2d_test.py $1 'GPUTransformMap$0'
    runtestopt cuda_smem2d_test.py $1 'GPUTransformMap$0' 'InLocalStorage$0(array="gpu_V")'

    runopt samples/simple/sum.py $1
    runopt samples/simple/sum.py $1 'GPUTransformMap$0'

    runtestopt blockreduce_cudatest.py $1

    runtestopt cuda_highdim_kernel_test.py $1 'GPUTransformMap$0(fullcopy=True)'

    runtestopt multistream_copy_cudatest.py $1
    runtestopt multistream_kernel_cudatest.py $1
    runtestopt multistream_custom_cudatest.py $1

    runtestopt multiprogram_cudatest.py $1

    runtestopt wcr_cudatest.py $1

    runopt samples/simple/axpy.py $1 'GPUTransformSDFG$0'
    runopt samples/simple/filter.py $1 'GPUTransformSDFG$0'

    runtestargs instrumentation_test.py gpu
    runtestargs library/matmul_cudatest.py

    runtestargs dynamic_tb_map_cudatest.py
    runtestargs kernel_fusion_cudatest.py

    runtestargs persistent_map_cudatest.py
    runtestargs persistent_tb_map_cudatest.py
    runtestargs persistent_fusion_cudatest.py

    runtestargs transformations/subgraph_fusion/block_allreduce_cudatest.py
    #runtestargs transformations/sfusion_sequential1_cudatest.py
    runtestargs transformations/subgraph_fusion/sequential2_cudatest.py

<<<<<<< HEAD

    ## BLAS library nodes
    # MKL
    runtestargs blas/nodes/axpy_test.py '--target MKL'

    # OpenBLAS
    runtestargs blas/nodes/axpy_test.py '--target OpenBLAS'


=======
    runtestargs half_cudatest.py
    runtestargs halfvec_cudatest.py
>>>>>>> 9dd5a32e
    runopt samples/customization/tensor_cores.py $1
}


# Check if GPU tests can be run
nvidia-smi >/dev/null 2>&1
if [ $? -ne 0 ]; then
    rocm-smi >/dev/null 2>&1
    if [ $? -ne 0 ]; then
        echo "GPUs not available or unusable"
        exit 99
    fi
    # HIP-capable devices found
    DACE_compiler_cuda_backend="hip"
fi


echo "====== Target: GPU ======"

DACE_compiler_use_cache=0

runall "GPU"

PASSED=`expr $TESTS - $ERRORS`
echo "$PASSED / $TESTS tests passed"
if [ $ERRORS -ne 0 ]; then
    printf "Failed tests:\n${FAILED_TESTS}"
    exit 1
fi<|MERGE_RESOLUTION|>--- conflicted
+++ resolved
@@ -200,21 +200,17 @@
     #runtestargs transformations/sfusion_sequential1_cudatest.py
     runtestargs transformations/subgraph_fusion/sequential2_cudatest.py
 
-<<<<<<< HEAD
-
+    runtestargs half_cudatest.py
+    runtestargs halfvec_cudatest.py
+    runopt samples/customization/tensor_cores.py $1
+    
     ## BLAS library nodes
     # MKL
     runtestargs blas/nodes/axpy_test.py '--target MKL'
 
     # OpenBLAS
     runtestargs blas/nodes/axpy_test.py '--target OpenBLAS'
-
-
-=======
-    runtestargs half_cudatest.py
-    runtestargs halfvec_cudatest.py
->>>>>>> 9dd5a32e
-    runopt samples/customization/tensor_cores.py $1
+    
 }
 
 
