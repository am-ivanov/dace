#!/usr/bin/python3
""" Handles compilation of code objects. Creates the proper folder structure,
    compiles each target separately, links all targets to one binary, and
    returns the corresponding CompiledSDFG object. """

from __future__ import print_function

import ctypes
import os
import re
import six
import shutil
import subprocess
import string
import subprocess as sp
import re
from typing import List
import numpy as np

from inspect import isfunction

import dace
from dace.frontend import operations
from dace.frontend.python import ndarray
from dace import symbolic, types, data as dt
from dace.config import Config
from dace.codegen import codegen
from dace.codegen.codeobject import CodeObject
from dace.codegen.targets.cpu import CPUCodeGen
from dace.codegen.targets.target import make_absolute

from dace.codegen.instrumentation.perfsettings import PerfSettings, PerfMetaInfoStatic


# Specialized exception classes
class DuplicateDLLError(Exception):
    """ An exception that is raised whenever a library is loaded twice. """
    pass


class CompilerConfigurationError(Exception):
    """ An exception that is raised whenever CMake encounters a configuration
        error. """
    pass


class CompilationError(Exception):
    """ An exception that is raised whenever a compilation error occurs. """
    pass


class ReloadableDLL(object):
    """ A reloadable shared object (or dynamically linked library), which
        bypasses Python's dynamic library reloading issues. """

    def __init__(self, library_filename, program_name):
        """ Creates a new reloadable shared object. 
            @param library_filename: Path to library file.
            @param program_name: Name of the DaCe program (for use in finding
                                 the stub library loader).
        """
        self._stub_filename = os.path.join(
            os.path.dirname(os.path.realpath(library_filename)),
            'libdacestub_%s.%s' %
            (program_name, Config.get('compiler', 'library_extension')))
        self._library_filename = library_filename
        self._stub = None
        self._lib = None

    def get_symbol(self, name, restype=ctypes.c_int):
        """ Returns a symbol (e.g., function name) in the loaded library. """

        if self._lib is None or self._lib.value is None:
            raise ReferenceError(
                'ReloadableDLL can only be used with a ' +
                '"with" statement or with load() and unload()')

        func = self._stub.get_symbol(self._lib, ctypes.c_char_p(name.encode()))
        if func is None:
            raise KeyError('Function %s not found in library %s' %
                           (name, os.path.basename(self._library_filename)))

        return ctypes.CFUNCTYPE(restype)(func)

    def load(self):
        """ Loads the internal library using the stub. """

        # If internal library is already loaded, skip
        if self._lib is not None and self._lib.value is not None:
            return
        self._stub = ctypes.CDLL(self._stub_filename)

        # Set return types of stub functions
        self._stub.load_library.restype = ctypes.c_void_p
        self._stub.get_symbol.restype = ctypes.c_void_p

        # Convert library filename to string according to OS
        if os.name == 'nt':
            # As UTF-16
            lib_cfilename = ctypes.c_wchar_p(self._library_filename)
        else:
            # As UTF-8
            lib_cfilename = ctypes.c_char_p(
                self._library_filename.encode('utf-8'))

        # Check if library is already loaded
        is_loaded = self._stub.is_library_loaded(lib_cfilename)
        if is_loaded == 1:
            raise DuplicateDLLError(
                'Library %s is already loaded somewhere else, ' %
                os.path.basename(self._library_filename) +
                'either unload it or use a different name ' +
                'for the SDFG/program.')

        # Actually load the library
        self._lib = ctypes.c_void_p(self._stub.load_library(lib_cfilename))

        if self._lib.value is None:
            raise RuntimeError('Could not load library %s' % os.path.basename(
                self._library_filename))

    def unload(self):
        """ Unloads the internal library using the stub. """

        if self._stub is None:
            return

        self._stub.unload_library(self._lib)
        self._lib = None
        del self._stub
        self._stub = None

    def __enter__(self, *args, **kwargs):
        self.load()
        return self

    def __exit__(self, *args, **kwargs):
        self.unload()


class CompiledSDFG(object):
    """ A compiled SDFG object that can be called through Python. """

    def __init__(self, sdfg, lib: ReloadableDLL):
        self._sdfg = sdfg
        self._lib = lib
        self._initialized = False
        self._lastargs = ()
        lib.load()  # Explicitly load the library
        self._init = lib.get_symbol('__dace_init')
        self._exit = lib.get_symbol('__dace_exit')
        self._cfunc = lib.get_symbol('__program_{}'.format(sdfg.name))

    @property
    def sdfg(self):
        return self._sdfg

    def __del__(self):
        if self._initialized == True:
            self.finalize(*self._lastargs)
            self._initialized = False
        self._lib.unload()

    def _construct_args(self, *args, **kwargs):
        """ Main function that controls argument construction for calling
            the C prototype of the SDFG. 
            
            Organizes arguments first by `sdfg.arglist`, then data descriptors
            by alphabetical order, then symbols by alphabetical order.
        """

        if len(kwargs) > 0 and len(args) > 0:
            raise AttributeError(
                'Compiled SDFGs can only be called with either arguments ' +
                '(e.g. "program(a,b,c)") or keyword arguments ' +
                '("program(A=a,B=b)"), but not both')

        # Argument construction
        sig = self._sdfg.signature_arglist(with_types=False)
        typedict = self._sdfg.arglist()
        if len(kwargs) > 0:
            # Construct mapping from arguments to signature
            arglist = []
            argtypes = []
            argnames = []
            for a in sig:
                try:
                    arglist.append(kwargs[a])
                    argtypes.append(typedict[a])
                    argnames.append(a)
                except KeyError:
                    raise KeyError("Missing program argument \"{}\"".format(a))
        elif len(args) > 0:
            arglist = list(args)
            argtypes = [typedict[s] for s in sig]
            argnames = sig
            sig = []
        else:
            arglist = []
            argtypes = []
            argnames = []
            sig = []

        # Type checking
        for a, arg, atype in zip(argnames, arglist, argtypes):
            if not isinstance(arg, np.ndarray) and isinstance(atype, dt.Array):
                raise TypeError(
                    'Passing an object (type %s) to an array in argument "%s"'
                    % (type(arg).__name__, a))
            if isinstance(arg, np.ndarray) and not isinstance(atype, dt.Array):
                raise TypeError(
                    'Passing an array to a scalar (type %s) in argument "%s"' %
                    (atype.dtype.ctype, a))
            if not isinstance(atype, dt.Array) and not isinstance(
                    atype.dtype, dace.callback) and not isinstance(
                        arg, atype.dtype.type):
                print('WARNING: Casting scalar argument "%s" from %s to %s' %
                      (a, type(arg).__name__, atype.dtype.type))

<<<<<<< HEAD
        # Replace python function object with a trampoline

=======
        # Call a wrapper function to make NumPy arrays from pointers.
>>>>>>> ec0ef5e3
        for index, (arg, argtype) in enumerate(zip(arglist, argtypes)):
            if isinstance(argtype.dtype, dace.callback):
                arglist[index] = argtype.dtype.get_trampoline(arg)

        # Retain only the element datatype for upcoming checks and casts
        argtypes = [t.dtype.as_ctypes() for t in argtypes]

        sdfg = self._sdfg

        # As in compilation, add symbols used in array sizes to parameters
        symparams = {}
        symtypes = {}
        for symname in sdfg.undefined_symbols(False):
            # Ignore arguments (as they may not be symbols but constants,
            # see below)
            if symname in sdfg.arg_types: continue
            try:
                symval = symbolic.symbol(symname)
                symparams[symname] = symval.get()
                symtypes[symname] = symval.dtype.as_ctypes()
            except UnboundLocalError:
                try:
                    symparams[symname] = kwargs[symname]
                except KeyError:
                    raise UnboundLocalError('Unassigned symbol %s' % symname)

        arglist.extend(
            [symparams[k] for k in sorted(symparams.keys()) if k not in sig])
        argtypes.extend(
            [symtypes[k] for k in sorted(symtypes.keys()) if k not in sig])

        # Obtain SDFG constants
        constants = sdfg.constants

        # Remove symbolic constants from arguments
        callparams = tuple(
            (arg, atype) for arg, atype in zip(arglist, argtypes)
            if not symbolic.issymbolic(arg) or (
                hasattr(arg, 'name') and arg.name not in constants))

        # Replace symbols with their values
        callparams = tuple(
            (atype(symbolic.eval(arg)),
             atype) if symbolic.issymbolic(arg, constants) else (arg, atype)
            for arg, atype in callparams)

       # Replace arrays with their pointers
        newargs = tuple(
            (ctypes.c_void_p(arg.__array_interface__['data'][0]),
             atype) if (isinstance(arg, ndarray.ndarray)
                        or isinstance(arg, np.ndarray)) else (arg, atype)
            for arg, atype in callparams)

        newargs = tuple(
            atype(arg) if (not isinstance(arg, ctypes._SimpleCData)) else arg
            for arg, atype in newargs)

        self._lastargs = newargs
        return self._lastargs

    def initialize(self, *argtuple):
        if self._init is not None:
            res = self._init(*argtuple)
            if res != 0:
                raise RuntimeError('DaCe application failed to initialize')

        self._initialized = True

    def finalize(self, *argtuple):
        if self._exit is not None:
            self._exit(*argtuple)

    def __call__(self, *args, **kwargs):
        argtuple = self._construct_args(*args, **kwargs)

        # Call initializer function if necessary, then SDFG
        if self._initialized == False:
            self.initialize(*argtuple)

        # PROFILING
        if Config.get_bool('profiling'):
            operations.timethis(self._sdfg.name, 'DaCe', 0, self._cfunc,
                                *argtuple)
        else:
            return self._cfunc(*argtuple)


def unique_flags(flags):
    pattern = '[^ ]+[`\'"][^"\'`]+["\'`]|[^ ]+'
    if not isinstance(flags, str):
        flags = " ".join(flags)
    return set(re.findall(pattern, flags))


def generate_program_folder(sdfg, code_objects: List[CodeObject],
                            out_path: str):
    """ Writes all files required to configure and compile the DaCe program
        into the specified folder.

        @param sdfg: The SDFG to generate the program folder for.
        @param code_objects: List of generated code objects.
        @param out_path: The folder in which the build files should be written.
        @return: Path to the program folder.
    """

    src_path = os.path.join(out_path, "src")

    try:
        os.makedirs(src_path)
    except FileExistsError:
        pass

    filelist = []
    # Write each code object to a file
    for code_object in code_objects:

        name = code_object.name
        extension = code_object.language
        target_name = code_object.target.target_name

        # Create target folder
        target_folder = os.path.join(src_path, target_name)
        try:
            os.makedirs(target_folder)
        except FileExistsError:
            pass

        # Write code to file
        basename = "{}.{}".format(name, extension)
        code_path = os.path.join(target_folder, basename)
        with open(code_path, "w") as code_file:
            clean_code = re.sub(r'[ \t]*////__DACE:[^\n]*', '',
                                code_object.code)

            if PerfSettings.perf_enable_vectorization_analysis():
                # Generate line number information from the code
                # TODO: Make per code stream
                code_object.perf_meta_info.resolve(clean_code)
            code_file.write(clean_code)

        filelist.append("{},{}".format(target_name, basename))

    # Write list of files
    with open(os.path.join(out_path, "dace_files.csv"), "w") as filelist_file:
        filelist_file.write("\n".join(filelist))

    # Copy snapshot of configuration script
    Config.save(os.path.join(out_path, "dace.conf"))

    # Save the SDFG itself
    sdfg.save(os.path.join(out_path, "program.sdfg"))

    return out_path


def configure_and_compile(program_folder, program_name=None):
    """ Configures and compiles a DaCe program in the specified folder into a
        shared library file.

        @param program_folder: Folder containing all files necessary to build,
                               equivalent to what was passed to
                               `generate_program_folder`.
        @return: Path to the compiled shared library file.
    """

    if program_name is None:
        program_name = os.path.basename(program_folder)
    program_folder = os.path.abspath(program_folder)
    src_folder = os.path.join(program_folder, "src")

    # Prepare build folder
    build_folder = os.path.join(program_folder, "build")
    try:
        os.makedirs(build_folder)
    except FileExistsError:
        pass

    # Read list of DaCe files to compile.
    # We do this instead of iterating over source files in the directory to
    # avoid globbing files from previous compilations, such that we don't need
    # to wipe the directory for every compilation.
    file_list = [
        line.strip().split(",")
        for line in open(os.path.join(program_folder, "dace_files.csv"), "r")
    ]

    # Get absolute paths and targets for all source files
    files = []
    targets = {}  # {target name: target class}
    for target_name, file_name in file_list:
        path = os.path.join(src_folder, target_name, file_name)
        files.append(path)
        targets[target_name] = codegen.STRING_TO_TARGET[target_name]

    # Start forming CMake command
    dace_path = os.path.dirname(os.path.dirname(os.path.abspath(__file__)))
    cmake_command = [
        "cmake",
        "-A x64" if os.name == 'nt' else "",  # Windows-specific flag
        '"' + os.path.join(dace_path, "codegen") + '"',
        "-DDACE_FILES=\"{}\"".format(";".join(files)),
        "-DDACE_PROGRAM_NAME={}".format(program_name),
    ]

    # Replace backslashes with forward slashes
    cmake_command = [cmd.replace('\\', '/') for cmd in cmake_command]

    # Generate CMake options for each compiler
    libraries = set()
    for target_name, target in targets.items():
        cmake_command += target.cmake_options()
        try:
            libraries |= unique_flags(
                Config.get("compiler", target_name, "libs"))
        except KeyError:
            pass

    # TODO: it should be possible to use the default arguments/compilers
    #       found by CMake
    cmake_command += [
        "-DDACE_LIBS=\"{}\"".format(" ".join(libraries)),
        "-DCMAKE_LINKER=\"{}\"".format(
            make_absolute(Config.get('compiler', 'linker', 'executable'))),
        "-DCMAKE_SHARED_LINKER_FLAGS=\"{}\"".format(
            Config.get('compiler', 'linker', 'args') +
            Config.get('compiler', 'linker', 'additional_args')),
    ]

    ##############################################
    # Configure
    try:
        _run_liveoutput(" ".join(cmake_command), shell=True, cwd=build_folder)
    except subprocess.CalledProcessError as ex:
        # Clean CMake directory and try once more
        if Config.get_bool('debugprint'):
            print('Cleaning CMake build folder and retrying...')
        shutil.rmtree(build_folder)
        os.makedirs(build_folder)
        try:
            _run_liveoutput(
                " ".join(cmake_command), shell=True, cwd=build_folder)
        except subprocess.CalledProcessError as ex:
            # If still unsuccessful, print results
            if Config.get_bool('debugprint'):
                raise CompilerConfigurationError('Configuration failure')
            else:
                raise CompilerConfigurationError('Configuration failure:\n' +
                                                 ex.output)

    # Compile and link
    try:
        _run_liveoutput(
            "cmake --build . --config %s" % (Config.get(
                'compiler', 'build_type')),
            shell=True,
            cwd=build_folder)
    except subprocess.CalledProcessError as ex:
        # If unsuccessful, print results
        if Config.get_bool('debugprint'):
            raise CompilationError('Compiler failure')
        else:
            raise CompilationError('Compiler failure:\n' + ex.output)

    shared_library_path = os.path.join(
        build_folder, "lib{}.{}".format(
            program_name, Config.get('compiler', 'library_extension')))

    return shared_library_path


def get_program_handle(library_path, sdfg):
    lib = ReloadableDLL(library_path, sdfg.name)
    # Load and return the compiled function
    return CompiledSDFG(sdfg, lib)


def load_from_file(sdfg, binary_filename):
    if not os.path.isfile(binary_filename):
        raise FileNotFoundError('File not found: ' + binary_filename)

    # Load the generated library
    lib = ReloadableDLL(binary_filename, sdfg.name)

    # Load and return the compiled function
    return CompiledSDFG(sdfg, lib)


def get_binary_name(object_name,
                    object_hash=None,
                    lib_extension=Config.get('compiler', 'library_extension')):
    name = None
    if object_hash is None:
        name = os.path.join('.dacecache', object_name, "build",
                            'lib%s.%s' % (object_name, lib_extension))
    else:
        name = os.path.join(
            '.dacecache', object_name, "build",
            'lib%s_%s.%s' % (object_name, object_hash, lib_extension))
    return name


def _run_liveoutput(command, **kwargs):
    process = subprocess.Popen(
        command, stderr=subprocess.STDOUT, stdout=subprocess.PIPE, **kwargs)
    output = six.StringIO()
    while True:
        line = process.stdout.readline().rstrip()
        if not line:
            break
        output.write(line.decode('utf-8') + '\n')
        if Config.get_bool('debugprint'):
            print(line.decode('utf-8'), flush=True)
    stdout, stderr = process.communicate()
    if Config.get_bool('debugprint'):
        print(stdout.decode('utf-8'), flush=True)
        if stderr is not None:
            print(stderr.decode('utf-8'), flush=True)
    output.write(stdout.decode('utf-8'))
    if stderr is not None:
        output.write(stderr.decode('utf-8'))

    # An error occurred, raise exception
    if process.returncode != 0:
        raise subprocess.CalledProcessError(process.returncode, command,
                                            output.getvalue())


# Allow configuring and compiling a prepared build folder from the commandline.
# This is useful for remote execution.
if __name__ == "__main__":
    import argparse

    argparser = argparse.ArgumentParser()
    argparser.add_argument("path", type=str)
    argparser.add_argument("outname", type=str)
    args = vars(argparser.parse_args())

    Config.load(os.path.join(args["path"], "dace.conf"))

    configure_and_compile(args["path"], args["outname"])<|MERGE_RESOLUTION|>--- conflicted
+++ resolved
@@ -217,12 +217,7 @@
                 print('WARNING: Casting scalar argument "%s" from %s to %s' %
                       (a, type(arg).__name__, atype.dtype.type))
 
-<<<<<<< HEAD
-        # Replace python function object with a trampoline
-
-=======
         # Call a wrapper function to make NumPy arrays from pointers.
->>>>>>> ec0ef5e3
         for index, (arg, argtype) in enumerate(zip(arglist, argtypes)):
             if isinstance(argtype.dtype, dace.callback):
                 arglist[index] = argtype.dtype.get_trampoline(arg)
@@ -269,7 +264,7 @@
              atype) if symbolic.issymbolic(arg, constants) else (arg, atype)
             for arg, atype in callparams)
 
-       # Replace arrays with their pointers
+        # Replace arrays with their pointers
         newargs = tuple(
             (ctypes.c_void_p(arg.__array_interface__['data'][0]),
              atype) if (isinstance(arg, ndarray.ndarray)
