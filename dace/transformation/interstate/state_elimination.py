# Copyright 2019-2021 ETH Zurich and the DaCe authors. All rights reserved.
""" State elimination transformations """

import copy
import networkx as nx
from typing import Dict

from dace import dtypes, registry, sdfg, symbolic
<<<<<<< HEAD
from dace.sdfg.sdfg import InterstateEdge
from dace.sdfg import nodes
=======
from dace.sdfg import nodes, SDFG, SDFGState
>>>>>>> 51730685
from dace.sdfg import utils as sdutil
from dace.transformation import transformation
from dace.config import Config
import itertools


@registry.autoregister_params(strict=True)
class EndStateElimination(transformation.Transformation):
    """
    End-state elimination removes a redundant state that has one incoming edge
    and no contents.
    """

    _end_state = sdfg.SDFGState()

    @staticmethod
    def expressions():
        return [sdutil.node_path_graph(EndStateElimination._end_state)]

    @staticmethod
    def can_be_applied(graph, candidate, expr_index, sdfg, strict=False):
        state = graph.nodes()[candidate[EndStateElimination._end_state]]

        out_edges = graph.out_edges(state)
        in_edges = graph.in_edges(state)

        # If this is an end state, there are no outgoing edges
        if len(out_edges) != 0:
            return False

        # We only match end states with one source and no conditions
        if len(in_edges) != 1:
            return False
        edge = in_edges[0]
        if not edge.data.is_unconditional():
            return False

        # Only empty states can be eliminated
        if state.number_of_nodes() > 0:
            return False

        return True

    @staticmethod
    def match_to_str(graph, candidate):
        state = graph.nodes()[candidate[EndStateElimination._end_state]]
        return state.label

    def apply(self, sdfg):
        state = sdfg.nodes()[self.subgraph[EndStateElimination._end_state]]
        sdfg.remove_node(state)


@registry.autoregister_params(strict=True)
class EmptyStateElimination(transformation.Transformation):
    """
    Empty-state elimination removes a redundant state that has one incoming edge
    and no contents.
    """

    empty_state = transformation.PatternNode(sdfg.SDFGState)

    @staticmethod
    def expressions():
        return [sdutil.node_path_graph(EmptyStateElimination.empty_state)]

    @staticmethod
    def can_be_applied(graph, candidate, expr_index, sdfg, strict=False):
        empty_state = graph.nodes()[candidate[EmptyStateElimination.empty_state]]

        out_edges = graph.out_edges(empty_state)
        in_edges = graph.in_edges(empty_state)

        # if this is last node in sdfg, then we will not touch it
        if len(sdfg.nodes()) == 1:
            return False

        if empty_state.nodes():
            return False # state is not empty

        for e in itertools.chain(in_edges, out_edges):
            if not e.data.is_unconditional() or e.data.assignments:
                return False

        return True

    def apply(self, sdfg):
        empty_state = sdfg.nodes()[self.subgraph[EmptyStateElimination.empty_state]]

        in_edges = sdfg.in_edges(empty_state)
        out_edges = sdfg.out_edges(empty_state)

        for oe in out_edges:
            for ie in in_edges:
                sdfg.add_edge(ie.src, oe.dst, InterstateEdge())

        sdfg.remove_node(empty_state)


def _assignments_to_consider(sdfg, edge):
    assignments_to_consider = {}
    for var, assign in edge.data.assignments.items():
        as_symbolic = symbolic.pystr_to_symbolic(assign)
        # Assignments cannot access a data container
        if not symbolic.contains_sympy_functions(as_symbolic):  # via subscript
            # Assignments cannot use scalar values
            for sym in as_symbolic.free_symbols:
                if str(sym) in sdfg.arrays:
                    break
            else:
                assignments_to_consider[var] = assign
    return assignments_to_consider


@registry.autoregister_params(strict=True)
class StateAssignElimination(transformation.Transformation):
    """
    State assign elimination removes all assignments into the final state
    and subsumes the assigned value into its contents.
    """

    _end_state = sdfg.SDFGState()

    @staticmethod
    def expressions():
        return [sdutil.node_path_graph(StateAssignElimination._end_state)]

    @staticmethod
    def can_be_applied(graph, candidate, expr_index, sdfg, strict=False):
        state = graph.nodes()[candidate[StateAssignElimination._end_state]]

        out_edges = graph.out_edges(state)
        in_edges = graph.in_edges(state)

        # We only match end states with one source and at least one assignment
        if len(in_edges) != 1:
            return False
        edge = in_edges[0]

        assignments_to_consider = _assignments_to_consider(sdfg, edge)

        # No assignments to eliminate
        if len(assignments_to_consider) == 0:
            return False

        # If this is an end state, there are no other edges to consider
        if len(out_edges) == 0:
            return True

        # Otherwise, ensure the symbols are never set/used again in edges
        akeys = set(assignments_to_consider.keys())
        for e in sdfg.edges():
            if e is edge:
                continue
            if e.data.free_symbols & akeys:
                return False

        # If used in any state that is not the current one, fail
        for s in sdfg.nodes():
            if s is state:
                continue
            if s.free_symbols & akeys:
                return False

        return True

    @staticmethod
    def match_to_str(graph, candidate):
        state = graph.nodes()[candidate[StateAssignElimination._end_state]]
        return state.label

    def apply(self, sdfg):
        state = sdfg.nodes()[self.subgraph[StateAssignElimination._end_state]]
        edge = sdfg.in_edges(state)[0]
        # Since inter-state assignments that use an assigned value leads to
        # undefined behavior (e.g., {m: n, n: m}), we can replace each
        # assignment separately.
        keys_to_remove = set()
        assignments_to_consider = _assignments_to_consider(sdfg, edge)
        for varname, assignment in assignments_to_consider.items():
            state.replace(varname, assignment)
            keys_to_remove.add(varname)

        for varname in keys_to_remove:
            # Remove assignments from edge
            del edge.data.assignments[varname]

            for e in sdfg.edges():
                if varname in e.data.free_symbols:
                    break
            else:
                # If removed assignment does not appear in any other edge,
                # remove symbol
                if varname in sdfg.symbols:
                    sdfg.remove_symbol(varname)


@registry.autoregister_params(singlestate=True)
class HoistState(transformation.Transformation):
    """ Move a state out of a nested SDFG """
    nsdfg = transformation.PatternNode(nodes.NestedSDFG)

    @staticmethod
    def expressions():
        return [sdutil.node_path_graph(HoistState.nsdfg)]

    @staticmethod
    def can_be_applied(graph: SDFGState,
                       candidate,
                       expr_index,
                       sdfg,
                       strict=False):
        nsdfg = graph.node(candidate[HoistState.nsdfg])

        # Must be a free nested SDFG at the beginning of a state
        if graph.entry_node(nsdfg) is not None:
            return False
        if any(graph.in_degree(e.src) > 0 for e in graph.in_edges(nsdfg)):
            return False

        # Must have two states with an empty source state
        if nsdfg.sdfg.number_of_nodes() != 2:
            return False
        if nsdfg.sdfg.start_state.number_of_nodes() != 0:
            return False

        # Relevant input edges must contain all of the array (avoid offsetting)
        nisedge = nsdfg.sdfg.edges()[0]
        syms = nisedge.data.free_symbols
        for e in graph.in_edges(nsdfg):
            if e.dst_conn in syms:
                if any(me != 0 for me in e.data.subset.min_element()):
                    return False

        return True

    def apply(self, sdfg: SDFG):
        nsdfg: nodes.NestedSDFG = self.nsdfg(sdfg)
        state = sdfg.node(self.state_id)

        new_state = sdfg.add_state_before(state)
        isedge = sdfg.edges_between(new_state, state)[0]

        # Find relevant symbol mapping
        mapping: Dict[str, str] = {}
        mapping.update({k: str(v) for k, v in nsdfg.symbol_mapping.items()})
        mapping.update({
            k: next(iter(state.in_edges_by_connector(nsdfg, k))).data.data
            for k in nsdfg.in_connectors
        })

        nisedge = nsdfg.sdfg.edges()[0]
        # Safe replacement of edge contents
        for k, v in mapping.items():
            nisedge.data.replace(k, '__dacesym_' + k, replace_keys=False)
        for k, v in mapping.items():
            nisedge.data.replace('__dacesym_' + k, v, replace_keys=False)

        for akey, aval in nisedge.data.assignments.items():
            # Map assignment to outer edge
            if akey not in sdfg.symbols and akey not in sdfg.arrays:
                newname = akey
            else:
                newname = nsdfg.label + '_' + akey

            isedge.data.assignments[newname] = aval
            
            # Add symbol to outer SDFG
            sdfg.add_symbol(newname, nsdfg.sdfg.symbols[akey])

            # Add symbol mapping to nested SDFG
            nsdfg.symbol_mapping[akey] = newname

        isedge.data.condition = nisedge.data.condition

        # Clean nested SDFG
        nsdfg.sdfg.remove_node(nisedge.src)<|MERGE_RESOLUTION|>--- conflicted
+++ resolved
@@ -6,12 +6,8 @@
 from typing import Dict
 
 from dace import dtypes, registry, sdfg, symbolic
-<<<<<<< HEAD
+from dace.sdfg import nodes, SDFG, SDFGState
 from dace.sdfg.sdfg import InterstateEdge
-from dace.sdfg import nodes
-=======
-from dace.sdfg import nodes, SDFG, SDFGState
->>>>>>> 51730685
 from dace.sdfg import utils as sdutil
 from dace.transformation import transformation
 from dace.config import Config
@@ -278,7 +274,7 @@
                 newname = nsdfg.label + '_' + akey
 
             isedge.data.assignments[newname] = aval
-            
+
             # Add symbol to outer SDFG
             sdfg.add_symbol(newname, nsdfg.sdfg.symbols[akey])
 
