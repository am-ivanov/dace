--- conflicted
+++ resolved
@@ -110,11 +110,7 @@
             if node.has_reads(state):
                 input_arrays.add(node.data)
             if node.has_writes(state):
-<<<<<<< HEAD
-                output_arrays.add(node.data)
-=======
                 output_arrays[node.data] = state.in_edges(node)[0].data.wcr
->>>>>>> 51730685
 
     # Create the nested SDFG
     nsdfg = SDFG(name or 'nested_' + state.label)
