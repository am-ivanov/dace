--- conflicted
+++ resolved
@@ -240,14 +240,6 @@
 
         map_entry = sdfg_state.entry_node(map_exit)
 
-<<<<<<< HEAD
-        # nest_state_subgraph will use incorrect type if we leave default (python)
-        dtypes_key = ('compiler', 'default_data_types')
-        old_dtype = dace.Config.get(*dtypes_key)
-        dace.Config.set(*dtypes_key, value='C')
-
-=======
->>>>>>> f394cce1
         nested_sdfg: NestedSDFG = nest_state_subgraph(
             sdfg=sdfg,
             state=sdfg_state,
@@ -255,11 +247,6 @@
                 sdfg_state, {map_entry, map_exit}
                 | sdfg_state.all_nodes_between(map_entry, map_exit)))
 
-<<<<<<< HEAD
-        dace.Config.set(*dtypes_key, value=old_dtype)
-
-=======
->>>>>>> f394cce1
         nested_sdfg_state: SDFGState = nested_sdfg.sdfg.nodes()[0]
 
         init_state = nested_sdfg.sdfg.add_state_before(nested_sdfg_state)
