# Copyright 2019-2021 ETH Zurich and the DaCe authors. All rights reserved.
""" Contains classes that implement the trivial-map-elimination transformation. """

from dace import registry
from dace.sdfg import nodes
from dace.sdfg import utils as sdutil
from dace.transformation import transformation
from dace.properties import make_properties


@registry.autoregister_params(singlestate=True)
@make_properties
class TrivialMapElimination(transformation.Transformation):
    """ Implements the Trivial-Map Elimination pattern.

        Trivial-Map Elimination removes all dimensions containing only one
        element from a map. If this applies to all ranges the map is removed.
        Example: Map[i=0:I,j=7] -> Map[i=0:I]
        Example: Map[i=0  ,j=7] -> nothing
    """

    _map_entry = nodes.MapEntry(nodes.Map("", [], []))

    @staticmethod
    def expressions():
        return [sdutil.node_path_graph(TrivialMapElimination._map_entry)]

    @staticmethod
    def can_be_applied(graph, candidate, expr_index, sdfg, strict=False):
        map_entry = graph.nodes()[candidate[TrivialMapElimination._map_entry]]
        return any(r[0] == r[1] for r in map_entry.map.range)

    @staticmethod
    def match_to_str(graph, candidate):
        map_entry = graph.nodes()[candidate[TrivialMapElimination._map_entry]]
        return map_entry.map.label + ': ' + str(map_entry.map.params)

    def apply(self, sdfg):
        graph = sdfg.nodes()[self.state_id]
        map_entry = graph.nodes()[self.subgraph[TrivialMapElimination._map_entry]]
        map_exit = graph.exit_node(map_entry)

<<<<<<< HEAD
        map_param = map_entry.map.params[0]
        map_from, map_to, _ = map_entry.map.range[0]
        assert map_from == map_to

        # Replace the map index variable with the value it obtained
        scope = graph.scope_subgraph(map_entry)
        scope.replace(map_param, map_from)

        # Redirect map entry's out edges.
        for edge in graph.out_edges(map_entry):
            path = graph.memlet_path(edge)
            ind = path.index(edge)

            # Add an edge directly from the previous source connector to the
            # destination
            graph.add_edge(path[ind - 1].src, path[ind - 1].src_conn,
                        edge.dst, edge.dst_conn, edge.data)

        # Redirect map exit's in edges.
        for edge in graph.in_edges(map_exit):
            path = graph.memlet_path(edge)
            ind = path.index(edge)
            

            # Add an edge directly from the source to the next destination
            # connector
            if ind + 1 < len(path): # if next destination connector exists
                graph.add_edge(edge.src, edge.src_conn,
                            path[ind + 1].dst, path[ind + 1].dst_conn, edge.data)
        
        # Clean-up
        graph.remove_nodes_from([map_entry, map_exit])
=======
        remaining_ranges = []
        remaining_params = []
        for map_param, ranges in zip(map_entry.map.params, map_entry.map.range.ranges):
            map_from, map_to, _ = ranges
            if map_from == map_to:
                # Replace the map index variable with the value it obtained
                scope = graph.scope_subgraph(map_entry)
                scope.replace(map_param, map_from)
            else:
                remaining_ranges.append(ranges)
                remaining_params.append(map_param)

        map_entry.map.range.ranges = remaining_ranges
        map_entry.map.params = remaining_params

        if len(remaining_ranges) == 0:
            # Redirect map entry's out edges
            for edge in graph.out_edges(map_entry):
                path = graph.memlet_path(edge)
                index = path.index(edge)

                # Add an edge directly from the previous source connector to the destination
                graph.add_edge(path[index - 1].src, path[index - 1].src_conn,
                            edge.dst, edge.dst_conn, edge.data)

            # Redirect map exit's in edges.
            for edge in graph.in_edges(map_exit):
                path = graph.memlet_path(edge)
                index = path.index(edge)

                # Add an edge directly from the source to the next destination connector
                graph.add_edge(edge.src, edge.src_conn,
                            path[index + 1].dst, path[index + 1].dst_conn, edge.data)
            
            # Remove map
            graph.remove_nodes_from([map_entry, map_exit])
>>>>>>> 51730685
<|MERGE_RESOLUTION|>--- conflicted
+++ resolved
@@ -40,40 +40,6 @@
         map_entry = graph.nodes()[self.subgraph[TrivialMapElimination._map_entry]]
         map_exit = graph.exit_node(map_entry)
 
-<<<<<<< HEAD
-        map_param = map_entry.map.params[0]
-        map_from, map_to, _ = map_entry.map.range[0]
-        assert map_from == map_to
-
-        # Replace the map index variable with the value it obtained
-        scope = graph.scope_subgraph(map_entry)
-        scope.replace(map_param, map_from)
-
-        # Redirect map entry's out edges.
-        for edge in graph.out_edges(map_entry):
-            path = graph.memlet_path(edge)
-            ind = path.index(edge)
-
-            # Add an edge directly from the previous source connector to the
-            # destination
-            graph.add_edge(path[ind - 1].src, path[ind - 1].src_conn,
-                        edge.dst, edge.dst_conn, edge.data)
-
-        # Redirect map exit's in edges.
-        for edge in graph.in_edges(map_exit):
-            path = graph.memlet_path(edge)
-            ind = path.index(edge)
-            
-
-            # Add an edge directly from the source to the next destination
-            # connector
-            if ind + 1 < len(path): # if next destination connector exists
-                graph.add_edge(edge.src, edge.src_conn,
-                            path[ind + 1].dst, path[ind + 1].dst_conn, edge.data)
-        
-        # Clean-up
-        graph.remove_nodes_from([map_entry, map_exit])
-=======
         remaining_ranges = []
         remaining_params = []
         for map_param, ranges in zip(map_entry.map.params, map_entry.map.range.ranges):
@@ -99,15 +65,15 @@
                 graph.add_edge(path[index - 1].src, path[index - 1].src_conn,
                             edge.dst, edge.dst_conn, edge.data)
 
-            # Redirect map exit's in edges.
-            for edge in graph.in_edges(map_exit):
-                path = graph.memlet_path(edge)
-                index = path.index(edge)
+        # Redirect map exit's in edges.
+        for edge in graph.in_edges(map_exit):
+            path = graph.memlet_path(edge)
+            index = path.index(edge)
 
-                # Add an edge directly from the source to the next destination connector
+            # Add an edge directly from the source to the next destination connector
+            if index + 1 < len(path): # if next destination connector exists
                 graph.add_edge(edge.src, edge.src_conn,
-                            path[index + 1].dst, path[index + 1].dst_conn, edge.data)
-            
-            # Remove map
-            graph.remove_nodes_from([map_entry, map_exit])
->>>>>>> 51730685
+                        path[index + 1].dst, path[index + 1].dst_conn, edge.data)
+        
+        # Remove map
+        graph.remove_nodes_from([map_entry, map_exit])