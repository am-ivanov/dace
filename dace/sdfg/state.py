# Copyright 2019-2021 ETH Zurich and the DaCe authors. All rights reserved.
""" Contains classes of a single SDFG state and dataflow subgraphs. """

import collections
import copy
from dace.subsets import Range, Subset
from dace import (data as dt, dtypes, memlet as mm, serialize, subsets as sbs,
                  symbolic)
from dace.sdfg import nodes as nd
from dace.sdfg.graph import (OrderedMultiDiConnectorGraph, MultiConnectorEdge,
                             SubgraphView)
from dace.sdfg.propagation import propagate_memlet
from dace.sdfg.validation import validate_state
from dace.properties import (Property, DictProperty, SubsetProperty,
                             SymbolicProperty, CodeBlock, make_properties)
from inspect import getframeinfo, stack
import itertools
from typing import (Any, AnyStr, Dict, Iterable, List, Optional, Set, Tuple,
                    Union)
import warnings


def _getdebuginfo(old_dinfo=None) -> dtypes.DebugInfo:
    """ Returns a DebugInfo object for the position that called this function.
        :param old_dinfo: Another DebugInfo object that will override the
                          return value of this function
        :return: DebugInfo containing line number and calling file.
    """
    if old_dinfo is not None:
        return old_dinfo

    caller = getframeinfo(stack()[2][0])
    return dtypes.DebugInfo(caller.lineno, 0, caller.lineno, 0, caller.filename)


class StateGraphView(object):
    """
    Read-only view interface of an SDFG state, containing methods for memlet
    tracking, traversal, subgraph creation, queries, and replacements.
    ``SDFGState`` and ``StateSubgraphView`` inherit from this class to share
    methods.
    """
    def __init__(self, *args, **kwargs):
        self._clear_scopedict_cache()

    ###################################################################
    # Traversal methods

    def all_nodes_recursive(self):
        for node in self.nodes():
            yield node, self
            if isinstance(node, nd.NestedSDFG):
                yield from node.sdfg.all_nodes_recursive()

    def all_edges_recursive(self):
        for e in self.edges():
            yield e, self
        for node in self.nodes():
            if isinstance(node, nd.NestedSDFG):
                yield from node.sdfg.all_edges_recursive()

    def data_nodes(self):
        """ Returns all data_nodes (arrays) present in this state. """
        return [n for n in self.nodes() if isinstance(n, nd.AccessNode)]

    def entry_node(self, node: nd.Node) -> nd.EntryNode:
        """ Returns the entry node that wraps the current node, or None if
            it is top-level in a state. """
        return self.scope_dict()[node]

    def exit_node(self, entry_node: nd.EntryNode) -> nd.ExitNode:
        """ Returns the exit node leaving the context opened by
            the given entry node. """
        node_to_children = self.scope_children()
        return next(v for v in node_to_children[entry_node]
                    if isinstance(v, nd.ExitNode))

    ###################################################################
    # Memlet-tracking methods

    def memlet_path(self, edge: MultiConnectorEdge) -> List[MultiConnectorEdge]:
        """ Given one edge, returns a list of edges representing a path
            between its source and sink nodes. Used for memlet tracking.

            @note: Behavior is undefined when there is more than one path
                   involving this edge.
            :param edge: An edge within this state.
            :return: A list of edges from a source node to a destination node.
            """
        result = [edge]

        # Obtain the full state (to work with paths that trace beyond a scope)
        state = self._graph

        # If empty memlet, return itself as the path
        if (edge.src_conn is None and edge.dst_conn is None
                and edge.data.is_empty()):
            return result

        # Prepend incoming edges until reaching the source node
        curedge = edge
        while not isinstance(curedge.src, (nd.CodeNode, nd.AccessNode)):
            # Trace through scopes using OUT_# -> IN_#
            if isinstance(curedge.src, (nd.EntryNode, nd.ExitNode)):
                if curedge.src_conn is None:
                    raise ValueError(
                        "Source connector cannot be None for {}".format(
                            curedge.src))
                assert curedge.src_conn.startswith("OUT_")
                next_edge = next(e for e in state.in_edges(curedge.src)
                                 if e.dst_conn == "IN_" + curedge.src_conn[4:])
                result.insert(0, next_edge)
                curedge = next_edge

        # Prepend outgoing edges until reaching the sink node
        curedge = edge
        while not isinstance(curedge.dst, (nd.CodeNode, nd.AccessNode)):
            # Trace through scope entry using IN_# -> OUT_#
            if isinstance(curedge.dst, (nd.EntryNode, nd.ExitNode)):
                if curedge.dst_conn is None:
                    raise ValueError(
                        "Destination connector cannot be None for {}".format(
                            curedge.dst))
                if not curedge.dst_conn.startswith("IN_"):  # Map variable
                    break
                next_edge = next(e for e in state.out_edges(curedge.dst)
                                 if e.src_conn == "OUT_" + curedge.dst_conn[3:])
                result.append(next_edge)
                curedge = next_edge

        return result

    def memlet_tree(self, edge: MultiConnectorEdge) -> mm.MemletTree:
        """ Given one edge, returns a tree of edges between its node source(s)
            and sink(s). Used for memlet tracking.

            :param edge: An edge within this state.
            :return: A tree of edges whose root is the source/sink node
                     (depending on direction) and associated children edges.
            """
        propagate_forward = False
        propagate_backward = False
        if ((isinstance(edge.src, nd.EntryNode) and edge.src_conn is not None)
                or
            (isinstance(edge.dst, nd.EntryNode) and edge.dst_conn is not None
             and edge.dst_conn.startswith('IN_'))):
            propagate_forward = True
        if ((isinstance(edge.src, nd.ExitNode) and edge.src_conn is not None) or
            (isinstance(edge.dst, nd.ExitNode) and edge.dst_conn is not None)):
            propagate_backward = True

        # If either both are False (no scopes involved) or both are True
        # (invalid SDFG), we return only the current edge as a degenerate tree
        if propagate_forward == propagate_backward:
            return mm.MemletTree(edge)

        # Obtain the full state (to work with paths that trace beyond a scope)
        state = self._graph

        # Find tree root
        curedge = edge
        if propagate_forward:
            while (isinstance(curedge.src, nd.EntryNode)
                   and curedge.src_conn is not None):
                assert curedge.src_conn.startswith('OUT_')
                cname = curedge.src_conn[4:]
                curedge = next(e for e in state.in_edges(curedge.src)
                               if e.dst_conn == 'IN_%s' % cname)
        elif propagate_backward:
            while (isinstance(curedge.dst, nd.ExitNode)
                   and curedge.dst_conn is not None):
                assert curedge.dst_conn.startswith('IN_')
                cname = curedge.dst_conn[3:]
                curedge = next(e for e in state.out_edges(curedge.dst)
                               if e.src_conn == 'OUT_%s' % cname)
        tree_root = mm.MemletTree(curedge)

        # Collect children (recursively)
        def add_children(treenode):
            if propagate_forward:
                if not (isinstance(treenode.edge.dst, nd.EntryNode)
                        and treenode.edge.dst_conn
                        and treenode.edge.dst_conn.startswith('IN_')):
                    return
                conn = treenode.edge.dst_conn[3:]
                treenode.children = [
                    mm.MemletTree(e, parent=treenode)
                    for e in state.out_edges(treenode.edge.dst)
                    if e.src_conn == 'OUT_%s' % conn
                ]
            elif propagate_backward:
                if (not isinstance(treenode.edge.src, nd.ExitNode)
                        or treenode.edge.src_conn is None):
                    return
                conn = treenode.edge.src_conn[4:]
                treenode.children = [
                    mm.MemletTree(e, parent=treenode)
                    for e in state.in_edges(treenode.edge.src)
                    if e.dst_conn == 'IN_%s' % conn
                ]

            for child in treenode.children:
                add_children(child)

        # Start from root node (obtained from above parent traversal)
        add_children(tree_root)

        # Find edge in tree
        def traverse(node):
            if node.edge == edge:
                return node
            for child in node.children:
                res = traverse(child)
                if res is not None:
                    return res
            return None

        # Return node that corresponds to current edge
        return traverse(tree_root)

    def in_edges_by_connector(
            self, node: nd.Node,
            connector: AnyStr) -> Iterable[MultiConnectorEdge[mm.Memlet]]:
        """ Returns a generator over edges entering the given connector of the
            given node.
            :param node: Destination node of edges.
            :param connector: Destination connector of edges.
        """
        return (e for e in self.in_edges(node) if e.dst_conn == connector)

    def out_edges_by_connector(
            self, node: nd.Node,
            connector: AnyStr) -> Iterable[MultiConnectorEdge[mm.Memlet]]:
        """ Returns a generator over edges exiting the given connector of the
            given node.
            :param node: Source node of edges.
            :param connector: Source connector of edges.
        """
        return (e for e in self.out_edges(node) if e.src_conn == connector)

    def edges_by_connector(
            self, node: nd.Node,
            connector: AnyStr) -> Iterable[MultiConnectorEdge[mm.Memlet]]:
        """ Returns a generator over edges entering or exiting the given
            connector of the given node.
            :param node: Source/destination node of edges.
            :param connector: Source/destination connector of edges.
        """
        return itertools.chain(self.in_edges_by_connector(node, connector),
                               self.out_edges_by_connector(node, connector))

    ###################################################################
    # Scope-related methods

    def _clear_scopedict_cache(self):
        """
        Clears the cached results for the scope_dict function.
        For use when the graph mutates (e.g., new edges/nodes, deletions).
        """
        self._scope_dict_toparent_cached = None
        self._scope_dict_tochildren_cached = None
        self._scope_tree_cached = None
        self._scope_leaves_cached = None

    def scope_tree(self) -> 'dace.sdfg.scope.ScopeTree':
        from dace.sdfg.scope import ScopeTree

        if (hasattr(self, '_scope_tree_cached')
                and self._scope_tree_cached is not None):
            return copy.copy(self._scope_tree_cached)

        sdp = self.scope_dict()
        sdc = self.scope_children()

        result = {}

        sdfg_symbols = self.parent.symbols.keys()

        # Get scopes
        for node, scopenodes in sdc.items():
            if node is None:
                exit_node = None
            else:
                exit_node = next(v for v in scopenodes
                                 if isinstance(v, nd.ExitNode))
            scope = ScopeTree(node, exit_node)
            result[node] = scope

        # Scope parents and children
        for node, scope in result.items():
            if node is not None:
                scope.parent = result[sdp[node]]
            scope.children = [
                result[n] for n in sdc[node] if isinstance(n, nd.EntryNode)
            ]

        self._scope_tree_cached = result

        return copy.copy(self._scope_tree_cached)

    def scope_leaves(self) -> List['dace.sdfg.scope.ScopeTree']:
        if (hasattr(self, '_scope_leaves_cached')
                and self._scope_leaves_cached is not None):
            return copy.copy(self._scope_leaves_cached)
        st = self.scope_tree()
        self._scope_leaves_cached = [
            scope for scope in st.values() if len(scope.children) == 0
        ]
        return copy.copy(self._scope_leaves_cached)

    def scope_dict(self,
                   return_ids: bool = False,
                   validate: bool = True) -> Dict[nd.Node, Optional[nd.Node]]:
        """ Returns a dictionary that maps each SDFG node to its parent entry
            node, or to None if the node is not in any scope.

            :param return_ids: Return node ID numbers instead of node objects.
            :param validate: Ensure that the graph is not malformed when
                             computing dictionary.
            :return: The mapping from a node to its parent scope entry node.
        """
        from dace.sdfg.scope import _scope_dict_inner, _scope_dict_to_ids
        result = None
        result = copy.copy(self._scope_dict_toparent_cached)

        if result is None:
            result = {}
            node_queue = collections.deque(self.source_nodes())
            eq = _scope_dict_inner(self, node_queue, None, False, result)

            # Sanity checks
<<<<<<< HEAD
            # if validate and len(eq) != 0:
            #     cycles = list(self.find_cycles())
            #     if cycles:
            #         raise ValueError('Found cycles in state %s: %s' %
            #                          (self.label, cycles))
            #     raise RuntimeError("Leftover nodes in queue: {}".format(eq))
=======
            if validate and len(eq) != 0:
                cycles = list(self.find_cycles())
                if cycles:
                    raise ValueError('Found cycles in state %s: %s' %
                                     (self.label, cycles))
                raise RuntimeError("Leftover nodes in queue: {}".format(eq))
>>>>>>> 1bc1304e

            if validate and len(result) != self.number_of_nodes():
                cycles = list(self.find_cycles())
                if cycles:
                    raise ValueError('Found cycles in state %s: %s' %
                                     (self.label, cycles))
                leftover_nodes = set(self.nodes()) - result.keys()
                raise RuntimeError(
                    "Some nodes were not processed: {}".format(leftover_nodes))

            # Cache result
            self._scope_dict_toparent_cached = result
            result = copy.copy(result)

        if return_ids:
            return _scope_dict_to_ids(self, result)
        return result

    def scope_children(
        self,
        return_ids: bool = False,
        validate: bool = True
    ) -> Dict[Optional[nd.EntryNode], List[nd.Node]]:
        """ Returns a dictionary that maps each SDFG entry node to its children,
            not including the children of children entry nodes. The key `None`
            contains a list of top-level nodes (i.e., not in any scope).

            :param return_ids: Return node ID numbers instead of node objects.
            :param validate: Ensure that the graph is not malformed when
                             computing dictionary.
            :return: The mapping from a node to a list of children nodes.
        """
        from dace.sdfg.scope import _scope_dict_inner, _scope_dict_to_ids
        result = None
        if self._scope_dict_tochildren_cached is not None:
            result = copy.copy(self._scope_dict_tochildren_cached)

        if result is None:
            result = {}
            node_queue = collections.deque(self.source_nodes())
            eq = _scope_dict_inner(self, node_queue, None, True, result)

            # Sanity checks
            # if validate and len(eq) != 0:
            #     cycles = list(self.find_cycles())
            #     if cycles:
            #         raise ValueError('Found cycles in state %s: %s' %
            #                          (self.label, cycles))
            #     raise RuntimeError("Leftover nodes in queue: {}".format(eq))

            entry_nodes = set(n for n in self.nodes()
                              if isinstance(n, nd.EntryNode)) | {None}
            if (validate and len(result) != len(entry_nodes)):
                cycles = self.find_cycles()
                if cycles:
                    raise ValueError('Found cycles in state %s: %s' %
                                     (self.label, list(cycles)))
                raise RuntimeError(
                    "Some nodes were not processed: {}".format(entry_nodes -
                                                               result.keys()))

            # Cache result
            self._scope_dict_tochildren_cached = result
            result = copy.copy(result)

        if return_ids:
            return _scope_dict_to_ids(self, result)
        return result

    ###################################################################
    # Query, subgraph, and replacement methods

    @property
    def free_symbols(self) -> Set[str]:
        """
        Returns a set of symbol names that are used, but not defined, in
        this graph view (SDFG state or subgraph thereof).
        :note: Assumes that the graph is valid (i.e., without undefined or
               overlapping symbols).
        """
        sdfg = self.parent
        new_symbols = set()
        freesyms = set()

        # Free symbols from nodes
        for n in self.nodes():
            if isinstance(n, nd.EntryNode):
                new_symbols |= set(n.new_symbols(sdfg, self, {}).keys())
            elif isinstance(n, nd.AccessNode):
                # Add data descriptor symbols
                freesyms |= set(map(str, n.desc(sdfg).free_symbols))

            freesyms |= n.free_symbols
        # Free symbols from memlets
        for e in self.edges():
            freesyms |= e.data.free_symbols

        # Do not consider SDFG constants as symbols
        new_symbols.update(set(sdfg.constants.keys()))
        return freesyms - new_symbols

    def defined_symbols(self) -> Dict[str, dt.Data]:
        """
        Returns a dictionary that maps currently-defined symbols in this SDFG
        state or subgraph to their types.
        """
        state = self.graph if isinstance(self, SubgraphView) else self
        sdfg = self.parent

        # Start with SDFG global symbols
        defined_syms = {k: v for k, v in sdfg.symbols.items()}

        # Add data-descriptor free symbols
        for desc in sdfg.arrays.values():
            for sym in desc.free_symbols:
                defined_syms[str(sym)] = sym.dtype

        # Add inter-state symbols
        # NOTE: A DFS such as in validate_sdfg can be invoked here, but may
        #       be time consuming.
        for edge in sdfg.edges():
            defined_syms.update(edge.data.new_symbols(defined_syms))

        # Add scope symbols all the way to the subgraph
        sdict = state.scope_dict()
        scope_nodes = []
        for source_node in self.source_nodes():
            curnode = source_node
            while sdict[curnode] is not None:
                curnode = sdict[curnode]
                scope_nodes.append(curnode)

        for snode in dtypes.deduplicate(list(reversed(scope_nodes))):
            defined_syms.update(snode.new_symbols(sdfg, state, defined_syms))

        return defined_syms

    def _read_and_write_sets(
        self
    ) -> Tuple[Dict[AnyStr, List[Subset]], Dict[AnyStr, List[Subset]]]:
        """
        Determines what data is read and written in this subgraph, returning
        dictionaries from data containers to all subsets that are read/written.
        """
        read_set = collections.defaultdict(list)
        write_set = collections.defaultdict(list)
        from dace.sdfg import utils  # Avoid cyclic import
        subgraphs = utils.concurrent_subgraphs(self)
        for sg in subgraphs:
            rs = collections.defaultdict(list)
            ws = collections.defaultdict(list)
            # Traverse in topological order, so data that is written before it
            # is read is not counted in the read set
            for n in utils.dfs_topological_sort(sg, sources=sg.source_nodes()):
                if isinstance(n, nd.AccessNode):
                    for e in sg.in_edges(n):
                        # skip empty memlets
                        if e.data.is_empty():
                            continue
                        # Store all subsets that have been written
                        ws[n.data].append(e.data.subset)
                    for e in sg.out_edges(n):
                        # skip empty memlets
                        if e.data.is_empty():
                            continue
                        rs[n.data].append(e.data.subset)
            # Union all subgraphs, so an array that was excluded from the read
            # set because it was written first is still included if it is read
            # in another subgraph
            for data, accesses in rs.items():
                read_set[data] += accesses
            for data, accesses in ws.items():
                write_set[data] += accesses
        return read_set, write_set

    def read_and_write_sets(self) -> Tuple[Set[AnyStr], Set[AnyStr]]:
        """
        Determines what data is read and written in this subgraph.
        :return: A two-tuple of sets of things denoting
                 ({data read}, {data written}).
        """
        read_set, write_set = self._read_and_write_sets()
        return set(read_set.keys()), set(write_set.keys())

    def arglist(self) -> Dict[str, dt.Data]:
        """
        Returns an ordered dictionary of arguments (names and types) required
        to invoke this SDFG state or subgraph thereof.

        The arguments differ from SDFG.arglist, but follow the same order,
        namely: <sorted data arguments>, <sorted scalar arguments>.

        Data arguments contain:
            * All used non-transient data containers in the subgraph
            * All used transient data containers that were allocated outside.
              This includes data from memlets, transients shared across multiple
              states, and transients that could not be allocated within the
              subgraph (due to their ``AllocationLifetime`` or according to the
              ``dtypes.can_allocate`` function).

        Scalar arguments contain:
            * Free symbols in this state/subgraph.
            * All transient and non-transient scalar data containers used in
              this subgraph.

        This structure will create a sorted list of pointers followed by a
        sorted list of PoDs and structs.

        :return: An ordered dictionary of (name, data descriptor type) of all
                 the arguments, sorted as defined here.
        """
        sdfg: 'dace.sdfg.SDFG' = self.parent
        shared_transients = sdfg.shared_transients()
        sdict = self.scope_dict()

        data_args = {}
        scalar_args = {}

        # Gather data descriptors from nodes
        descs = {}
        scalars_with_nodes = set()
        for node in self.nodes():
            if isinstance(node, nd.AccessNode):
                descs[node.data] = node.desc(sdfg)
                if isinstance(node.desc(sdfg), dt.Scalar):
                    scalars_with_nodes.add(node.data)

        # If a subgraph, and a node appears outside the subgraph as well,
        # it is externally allocated
        if isinstance(self, SubgraphView):
            outer_nodes = set(self.graph.nodes()) - set(self.nodes())
            for node in outer_nodes:
                if isinstance(node, nd.AccessNode) and node.data in descs:
                    desc = descs[node.data]
                    if isinstance(desc, dt.Scalar):
                        scalar_args[node.data] = desc
                    else:
                        data_args[node.data] = desc

        # Add data arguments from memlets, if do not appear in any of the nodes
        # (i.e., originate externally)
        for edge in self.edges():
            if edge.data.data is not None and edge.data.data not in descs:
                desc = sdfg.arrays[edge.data.data]
                if isinstance(desc, dt.Scalar):
                    # Ignore code->code edges.
                    if (isinstance(edge.src, nd.CodeNode)
                            and isinstance(edge.dst, nd.CodeNode)):
                        continue

                    scalar_args[edge.data.data] = desc
                else:
                    data_args[edge.data.data] = desc

        # Loop over locally-used data descriptors
        for name, desc in descs.items():
            if name in data_args or name in scalar_args:
                continue
            # If scalar, always add if there are no scalar nodes
            if isinstance(desc, dt.Scalar) and name not in scalars_with_nodes:
                scalar_args[name] = desc
            # If array/stream is not transient, then it is external
            elif not desc.transient:
                data_args[name] = desc
            # Check for shared transients
            elif name in shared_transients:
                data_args[name] = desc
            # Check allocation lifetime for external transients:
            #   1. If a full state, Global, SDFG, and Persistent
            elif (not isinstance(self, SubgraphView)
                  and desc.lifetime not in (dtypes.AllocationLifetime.Scope,
                                            dtypes.AllocationLifetime.State)):
                data_args[name] = desc
            #   2. If a subgraph, State also applies
            elif isinstance(self, SubgraphView):
                if (desc.lifetime != dtypes.AllocationLifetime.Scope):
                    data_args[name] = desc
            # Check for allocation constraints that would
            # enforce array to be allocated outside subgraph
            elif desc.lifetime == dtypes.AllocationLifetime.Scope:
                curnode = sdict[node]
                while curnode is not None:
                    if dtypes.can_allocate(desc.storage, curnode.schedule):
                        break
                    curnode = sdict[curnode]
                else:
                    # If no internal scope can allocate node,
                    # mark as external
                    data_args[name] = desc
        # End of data descriptor loop

        # Add scalar arguments from free symbols
        defined_syms = self.defined_symbols()
        scalar_args.update({
            k:
            dt.Scalar(defined_syms[k]) if k in defined_syms else sdfg.arrays[k]
            for k in self.free_symbols
            if not k.startswith('__dace') and k not in sdfg.constants
        })

        # Add scalar arguments from free symbols of data descriptors
        for arg in data_args.values():
            scalar_args.update({
                str(k): dt.Scalar(k.dtype)
                for k in arg.free_symbols if not str(k).startswith('__dace')
                and str(k) not in sdfg.constants
            })

        # Fill up ordered dictionary
        result = collections.OrderedDict()
        for k, v in itertools.chain(sorted(data_args.items()),
                                    sorted(scalar_args.items())):
            result[k] = v

        return result

    def signature_arglist(self, with_types=True, for_call=False):
        """ Returns a list of arguments necessary to call this state or
            subgraph, formatted as a list of C definitions.
            :param with_types: If True, includes argument types in the result.
            :param for_call: If True, returns arguments that can be used when
                             calling the SDFG.
            :return: A list of strings. For example: `['float *A', 'int b']`.
        """
        return [
            v.as_arg(name=k, with_types=with_types, for_call=for_call)
            for k, v in self.arglist().items()
        ]

    def scope_subgraph(self, entry_node, include_entry=True, include_exit=True):
        from dace.sdfg.scope import _scope_subgraph
        return _scope_subgraph(self, entry_node, include_entry, include_exit)

    def top_level_transients(self):
        """Iterate over top-level transients of this state."""
        schildren = self.scope_children()
        sdfg = self.parent
        result = set()
        for node in schildren[None]:
            if isinstance(node, nd.AccessNode) and node.desc(sdfg).transient:
                result.add(node.data)
        return result

    def all_transients(self) -> List[str]:
        """Iterate over all transients in this state."""
        return dtypes.deduplicate([
            n.data for n in self.nodes()
            if isinstance(n, nd.AccessNode) and n.desc(self.parent).transient
        ])

    def replace(self, name: str, new_name: str):
        """ Finds and replaces all occurrences of a symbol or array in this
            state.
            :param name: Name to find.
            :param new_name: Name to replace.
        """
        from dace.sdfg.sdfg import replace
        replace(self, name, new_name)


@make_properties
class SDFGState(OrderedMultiDiConnectorGraph[nd.Node, mm.Memlet],
                StateGraphView):
    """ An acyclic dataflow multigraph in an SDFG, corresponding to a
        single state in the SDFG state machine. """

    is_collapsed = Property(dtype=bool,
                            desc="Show this node/scope/state as collapsed",
                            default=False)

    nosync = Property(dtype=bool,
                      default=False,
                      desc="Do not synchronize at the end of the state")

    instrument = Property(choices=dtypes.InstrumentationType,
                          desc="Measure execution statistics with given method",
                          default=dtypes.InstrumentationType.No_Instrumentation)

    executions = SymbolicProperty(default=0,
                                  desc="The number of times this state gets "
                                  "executed (0 stands for unbounded)")
    dynamic_executions = Property(dtype=bool,
                                  default=True,
                                  desc="The number of executions of this state "
                                  "is dynamic")

    ranges = DictProperty(key_type=symbolic.symbol,
                          value_type=Range,
                          default={},
                          desc='Variable ranges, typically within loops')

    location = DictProperty(
        key_type=str,
        value_type=symbolic.pystr_to_symbolic,
        desc='Full storage location identifier (e.g., rank, GPU ID)')

    def __repr__(self) -> str:
        return f"SDFGState ({self.label})"

    def __init__(self, label=None, sdfg=None, debuginfo=None, location=None):
        """ Constructs an SDFG state.
            :param label: Name for the state (optional).
            :param sdfg: A reference to the parent SDFG.
            :param debuginfo: Source code locator for debugging.
        """
        from dace.sdfg.sdfg import SDFG  # Avoid import loop
        super(SDFGState, self).__init__()
        self._label = label
        self._parent: SDFG = sdfg
        self._graph = self  # Allowing MemletTrackingView mixin to work
        self._clear_scopedict_cache()
        self._debuginfo = debuginfo
        self.is_collapsed = False
        self.nosync = False
        self.location = location if location is not None else {}
        self._default_lineinfo = None

    @property
    def parent(self):
        """ Returns the parent SDFG of this state. """
        return self._parent

    @parent.setter
    def parent(self, value):
        self._parent = value

    def __str__(self):
        return self._label

    @property
    def label(self):
        return self._label

    @property
    def name(self):
        return self._label

    def set_label(self, label):
        self._label = label

    def is_empty(self):
        return self.number_of_nodes() == 0

    def validate(self) -> None:
        validate_state(self)

    def set_default_lineinfo(self, lineinfo: dtypes.DebugInfo):
        """
        Sets the default source line information to be lineinfo, or None to
        revert to default mode.
        """
        self._default_lineinfo = lineinfo

    def nodes(self) -> List[nd.Node]:  # Added for type hints
        return super().nodes()

    def all_edges_and_connectors(self, *nodes):
        """
        Returns an iterable to incoming and outgoing Edge objects, along
        with their connector types.
        """
        for node in nodes:
            for e in self.in_edges(node):
                yield e, (node.in_connectors[e.dst_conn]
                          if e.dst_conn else None)
            for e in self.out_edges(node):
                yield e, (node.out_connectors[e.src_conn]
                          if e.src_conn else None)

    def add_node(self, node):
        if not isinstance(node, nd.Node):
            raise TypeError("Expected Node, got " + str(type(node)) + " (" +
                            str(node) + ")")
        self._clear_scopedict_cache()
        return super(SDFGState, self).add_node(node)

    def remove_node(self, node):
        self._clear_scopedict_cache()
        super(SDFGState, self).remove_node(node)

    def add_edge(self, u, u_connector, v, v_connector, memlet):
        if not isinstance(u, nd.Node):
            raise TypeError("Source node is not of type nd.Node (type: %s)" %
                            str(type(u)))
        if u_connector is not None and not isinstance(u_connector, str):
            raise TypeError("Source connector is not string (type: %s)" %
                            str(type(u_connector)))
        if not isinstance(v, nd.Node):
            raise TypeError("Destination node is not of type nd.Node (type: " +
                            "%s)" % str(type(v)))
        if v_connector is not None and not isinstance(v_connector, str):
            raise TypeError("Destination connector is not string (type: %s)" %
                            str(type(v_connector)))
        if not isinstance(memlet, mm.Memlet):
            raise TypeError("Memlet is not of type Memlet (type: %s)" %
                            str(type(memlet)))

        self._clear_scopedict_cache()
        result = super(SDFGState, self).add_edge(u, u_connector, v, v_connector,
                                                 memlet)
        memlet.try_initialize(self.parent, self, result)
        return result

    def remove_edge(self, edge):
        self._clear_scopedict_cache()
        super(SDFGState, self).remove_edge(edge)

    def remove_edge_and_connectors(self, edge):
        self._clear_scopedict_cache()
        super(SDFGState, self).remove_edge(edge)
        if edge.src_conn in edge.src.out_connectors:
            edge.src.remove_out_connector(edge.src_conn)
        if edge.dst_conn in edge.dst.in_connectors:
            edge.dst.remove_in_connector(edge.dst_conn)

    def to_json(self, parent=None):
        # Create scope dictionary with a failsafe
        try:
            scope_dict = {
                k: sorted(v)
                for k, v in sorted(
                    self.scope_children(return_ids=True).items())
            }
        except RuntimeError:
            scope_dict = {}

        # Try to initialize edges before serialization
        for edge in self.edges():
            edge.data.try_initialize(self.parent, self, edge)

        ret = {
            'type':
            type(self).__name__,
            'label':
            self.name,
            'id':
            parent.node_id(self) if parent is not None else None,
            'collapsed':
            self.is_collapsed,
            'scope_dict':
            scope_dict,
            'nodes': [n.to_json(self) for n in self.nodes()],
            'edges': [
                e.to_json(self) for e in sorted(
                    self.edges(),
                    key=lambda e: (e.src_conn or '', e.dst_conn or ''))
            ],
            'attributes':
            serialize.all_properties_to_json(self),
        }

        return ret

    @classmethod
    def from_json(cls, json_obj, context={'sdfg': None}):
        """ Loads the node properties, label and type into a dict.
            :param json_obj: The object containing information about this node.
                             NOTE: This may not be a string!
            :return: An SDFGState instance constructed from the passed data
        """

        _type = json_obj['type']
        if _type != cls.__name__:
            raise Exception("Class type mismatch")

        attrs = json_obj['attributes']
        nodes = json_obj['nodes']
        edges = json_obj['edges']

        ret = SDFGState(label=json_obj['label'],
                        sdfg=context['sdfg'],
                        debuginfo=None)

        rec_ci = {
            'sdfg': context['sdfg'],
            'sdfg_state': ret,
            'callback': context['callback'] if 'callback' in context else None
        }
        serialize.set_properties_from_json(ret, json_obj, rec_ci)

        for n in nodes:
            nret = serialize.from_json(n, context=rec_ci)
            ret.add_node(nret)

        # Connect using the edges
        for e in edges:
            eret = serialize.from_json(e, context=rec_ci)

            ret.add_edge(eret.src, eret.src_conn, eret.dst, eret.dst_conn,
                         eret.data)

        # Fix potentially broken scopes
        for n in nodes:
            if isinstance(n, nd.MapExit):
                n.map = ret.entry_node(n).map
            elif isinstance(n, nd.ConsumeExit):
                n.consume = ret.entry_node(n).consume

        # Reinitialize memlets
        for edge in ret.edges():
            edge.data.try_initialize(context['sdfg'], ret, edge)

        return ret

    def _repr_html_(self):
        """ HTML representation of a state, used mainly for Jupyter
            notebooks. """
        # Create dummy SDFG with this state as the only one
        from dace.sdfg import SDFG
        arrays = set(n.data for n in self.data_nodes())
        sdfg = SDFG(self.label)
        sdfg._arrays = {k: self._parent.arrays[k] for k in arrays}
        sdfg.add_node(self)

        return sdfg._repr_html_()

    def symbols_defined_at(self, node: nd.Node) -> Dict[str, dtypes.typeclass]:
        """
        Returns all symbols available to a given node.
        The symbols a node can access are a combination of the global SDFG
        symbols, symbols defined in inter-state paths to its state,
        and symbols defined in scope entries in the path to this node.
        :param node: The given node.
        :return: A dictionary mapping symbol names to their types.
        """
        from dace.sdfg.sdfg import SDFG

        if node is None:
            return collections.OrderedDict()

        sdfg: SDFG = self.parent

        # Start with global symbols
        symbols = collections.OrderedDict(sdfg.symbols)
        for desc in sdfg.arrays.values():
            symbols.update([(str(s), s.dtype) for s in desc.free_symbols])

        # Add symbols from inter-state edges along the path to the state
        try:
            start_state = sdfg.start_state
            for path in sdfg.all_simple_paths(start_state, self, as_edges=True):
                for e in path:
                    symbols.update(e.data.new_symbols(symbols))
        except ValueError:
            # Cannot determine starting state (possibly some inter-state edges
            # do not yet exist)
            for e in sdfg.edges():
                symbols.update(e.data.new_symbols(symbols))

        # Find scopes this node is situated in
        sdict = self.scope_dict()
        scope_list = []
        curnode = node
        while sdict[curnode] is not None:
            curnode = sdict[curnode]
            scope_list.append(curnode)

        # Add the scope symbols top-down
        for scope_node in reversed(scope_list):
            symbols.update(scope_node.new_symbols(sdfg, self, symbols))

        return symbols

    # Dynamic SDFG creation API
    ##############################
    def add_read(self,
                 array_or_stream_name: str,
                 debuginfo=None) -> nd.AccessNode:
        """ Adds a read-only access node to this SDFG state.
            :param array_or_stream_name: The name of the array/stream.
            :return: An array access node.
        """
        debuginfo = _getdebuginfo(debuginfo or self._default_lineinfo)
        node = nd.AccessNode(array_or_stream_name,
                             dtypes.AccessType.ReadOnly,
                             debuginfo=debuginfo)
        self.add_node(node)
        return node

    def add_write(self,
                  array_or_stream_name: str,
                  debuginfo=None) -> nd.AccessNode:
        """ Adds a write-only access node to this SDFG state.
            :param array_or_stream_name: The name of the array/stream.
            :return: An array access node.
        """
        debuginfo = _getdebuginfo(debuginfo or self._default_lineinfo)
        node = nd.AccessNode(array_or_stream_name,
                             dtypes.AccessType.WriteOnly,
                             debuginfo=debuginfo)
        self.add_node(node)
        return node

    def add_access(self,
                   array_or_stream_name: str,
                   debuginfo=None) -> nd.AccessNode:
        """ Adds a general (read/write) access node to this SDFG state.
            :param array_or_stream_name: The name of the array/stream.
            :return: An array access node.
        """
        debuginfo = _getdebuginfo(debuginfo or self._default_lineinfo)
        node = nd.AccessNode(array_or_stream_name,
                             dtypes.AccessType.ReadWrite,
                             debuginfo=debuginfo)
        self.add_node(node)
        return node

    def add_tasklet(
        self,
        name: str,
        inputs: Union[Set[str], Dict[str, dtypes.typeclass]],
        outputs: Union[Set[str], Dict[str, dtypes.typeclass]],
        code: str,
        language: dtypes.Language = dtypes.Language.Python,
        location: dict = None,
        debuginfo=None,
    ):
        """ Adds a tasklet to the SDFG state. """
        debuginfo = _getdebuginfo(debuginfo or self._default_lineinfo)

        # Make dictionary of autodetect connector types from set
        if isinstance(inputs, (set, collections.abc.KeysView)):
            inputs = {k: None for k in inputs}
        if isinstance(outputs, (set, collections.abc.KeysView)):
            outputs = {k: None for k in outputs}

        tasklet = nd.Tasklet(
            name,
            inputs,
            outputs,
            code,
            language,
            location=location,
            debuginfo=debuginfo,
        )
        self.add_node(tasklet)
        return tasklet

    def add_nested_sdfg(
        self,
        sdfg: 'dace.sdfg.SDFG',
        parent,
        inputs: Union[Set[str], Dict[str, dtypes.typeclass]],
        outputs: Union[Set[str], Dict[str, dtypes.typeclass]],
        symbol_mapping: Dict[str, Any] = None,
        name=None,
        schedule=dtypes.ScheduleType.Default,
        location=None,
        debuginfo=None,
    ):
        """ Adds a nested SDFG to the SDFG state. """
        if name is None:
            name = sdfg.label
        debuginfo = _getdebuginfo(debuginfo or self._default_lineinfo)

        sdfg.parent = self
        sdfg.parent_sdfg = self.parent

        sdfg.update_sdfg_list([])

        # Make dictionary of autodetect connector types from set
        if isinstance(inputs, (set, collections.abc.KeysView)):
            inputs = {k: None for k in inputs}
        if isinstance(outputs, (set, collections.abc.KeysView)):
            outputs = {k: None for k in outputs}

        s = nd.NestedSDFG(
            name,
            sdfg,
            inputs,
            outputs,
            symbol_mapping=symbol_mapping,
            schedule=schedule,
            location=location,
            debuginfo=debuginfo,
        )
        self.add_node(s)

        sdfg.parent_nsdfg_node = s

        # Add "default" undefined symbols if None are given
        symbols = sdfg.free_symbols
        if symbol_mapping is None:
            symbol_mapping = {s: s for s in symbols}
            s.symbol_mapping = symbol_mapping

        # Validate missing symbols
        missing_symbols = [s for s in symbols if s not in symbol_mapping]
        if missing_symbols:
            raise ValueError('Missing symbols on nested SDFG "%s": %s' %
                             (name, missing_symbols))

        # Add new global symbols to nested SDFG
        from dace.codegen.tools.type_inference import infer_expr_type
        for sym, symval in s.symbol_mapping.items():
            if sym not in sdfg.symbols:
                # TODO: Think of a better way to avoid calling
                # symbols_defined_at in this moment
                sdfg.add_symbol(
                    sym,
                    infer_expr_type(symval, self.parent.symbols)
                    or dtypes.typeclass(int))

        return s

    def _make_iterators(self, ndrange):
        # Input can either be a dictionary or a list of pairs
        if isinstance(ndrange, list):
            params = [k for k, v in ndrange]
            ndrange = {k: v for k, v in ndrange}
        else:
            params = list(ndrange.keys())

        if ndrange and isinstance(next(iter(ndrange.values())), tuple):
            map_range = sbs.Range([ndrange[p] for p in params])
        else:
            map_range = SubsetProperty.from_string(", ".join(
                [ndrange[p] for p in params]))
        return params, map_range

    def add_map(
            self,
            name,
            ndrange: Union[Dict[str, str], List[Tuple[str, str]]],
            schedule=dtypes.ScheduleType.Default,
            unroll=False,
            debuginfo=None,
    ) -> Tuple[nd.MapEntry, nd.MapExit]:
        """ Adds a map entry and map exit.
            :param name:      Map label
            :param ndrange:   Mapping between range variable names and their
                              subsets (parsed from strings)
            :param schedule:  Map schedule type
            :param unroll:    True if should unroll the map in code generation

            :return: (map_entry, map_exit) node 2-tuple
        """
        debuginfo = _getdebuginfo(debuginfo or self._default_lineinfo)
        map = nd.Map(name,
                     *self._make_iterators(ndrange),
                     schedule=schedule,
                     unroll=unroll,
                     debuginfo=debuginfo)
        map_entry = nd.MapEntry(map)
        map_exit = nd.MapExit(map)
        self.add_nodes_from([map_entry, map_exit])
        return map_entry, map_exit

    def add_consume(
        self,
        name,
        elements: Tuple[str, str],
        condition: str = None,
        schedule=dtypes.ScheduleType.Default,
        chunksize=1,
        debuginfo=None,
        language=dtypes.Language.Python
    ) -> Tuple[nd.ConsumeEntry, nd.ConsumeExit]:
        """ Adds consume entry and consume exit nodes.
            :param name:      Label
            :param elements:  A 2-tuple signifying the processing element
                              index and number of total processing elements
            :param condition: Quiescence condition to finish consuming, or
                              None (by default) to consume until the stream
                              is empty for the first time. If false, will
                              consume forever.
            :param schedule:  Consume schedule type.
            :param chunksize: Maximal number of elements to consume at a time.
            :param debuginfo: Source code line information for debugging.
            :param language:  Code language for ``condition``.

            :return: (consume_entry, consume_exit) node 2-tuple
        """
        if len(elements) != 2:
            raise TypeError("Elements must be a 2-tuple of "
                            "(PE_index, num_PEs)")
        pe_tuple = (elements[0], SymbolicProperty.from_string(elements[1]))

        debuginfo = _getdebuginfo(debuginfo or self._default_lineinfo)
        consume = nd.Consume(name,
                             pe_tuple,
                             CodeBlock(condition, language),
                             schedule,
                             chunksize,
                             debuginfo=debuginfo)
        entry = nd.ConsumeEntry(consume)
        exit = nd.ConsumeExit(consume)

        self.add_nodes_from([entry, exit])
        return entry, exit

    def add_mapped_tasklet(
            self,
            name: str,
            map_ranges: Dict[str, sbs.Subset],
            inputs: Dict[str, mm.Memlet],
            code: str,
            outputs: Dict[str, mm.Memlet],
            schedule=dtypes.ScheduleType.Default,
            unroll_map=False,
            location=None,
            language=dtypes.Language.Python,
            debuginfo=None,
            external_edges=False,
            input_nodes: Optional[Dict[str, nd.AccessNode]] = None,
            output_nodes: Optional[Dict[str, nd.AccessNode]] = None,
            propagate=True) -> Tuple[nd.Tasklet, nd.MapEntry, nd.MapExit]:
        """ Convenience function that adds a map entry, tasklet, map exit,
            and the respective edges to external arrays.
            :param name:       Tasklet (and wrapping map) name
            :param map_ranges: Mapping between variable names and their
                               subsets
            :param inputs:     Mapping between input local variable names and
                               their memlets
            :param code:       Code (written in `language`)
            :param outputs:    Mapping between output local variable names and
                               their memlets
            :param schedule:   Map schedule
            :param unroll_map: True if map should be unrolled in code
                               generation
            :param location:   Execution location indicator.
            :param language:   Programming language in which the code is
                               written
            :param debuginfo:  Debugging information (mostly for DIODE)
            :param external_edges: Create external access nodes and connect
                                   them with memlets automatically
            :param input_nodes: Mapping between data names and corresponding
                                input nodes to link to, if external_edges is
                                True.
            :param output_nodes: Mapping between data names and corresponding
                                 output nodes to link to, if external_edges is
                                 True.
            :param propagate: If True, computes outer memlets via propagation.
                              False will run faster but the SDFG may not be
                              semantically correct.
            :return: tuple of (tasklet, map_entry, map_exit)
        """
        map_name = name + "_map"
        debuginfo = _getdebuginfo(debuginfo or self._default_lineinfo)

        # Create appropriate dictionaries from inputs
        tinputs = {k: None for k, v in inputs.items()}
        toutputs = {k: None for k, v in outputs.items()}

        tasklet = nd.Tasklet(
            name,
            tinputs,
            toutputs,
            code,
            language=language,
            location=location,
            debuginfo=debuginfo,
        )
        map = nd.Map(map_name,
                     *self._make_iterators(map_ranges),
                     schedule=schedule,
                     unroll=unroll_map,
                     debuginfo=debuginfo)
        map_entry = nd.MapEntry(map)
        map_exit = nd.MapExit(map)
        self.add_nodes_from([map_entry, tasklet, map_exit])

        # Create access nodes
        inpdict = {}
        outdict = {}
        if external_edges:
            input_nodes = input_nodes or {}
            output_nodes = output_nodes or {}
            input_data = set(memlet.data for memlet in inputs.values())
            output_data = set(memlet.data for memlet in outputs.values())
            for inp in input_data:
                if inp in input_nodes:
                    inpdict[inp] = input_nodes[inp]
                else:
                    inpdict[inp] = self.add_read(inp)
            for out in output_data:
                if out in output_nodes:
                    outdict[out] = output_nodes[out]
                else:
                    outdict[out] = self.add_write(out)

        # Connect inputs from map to tasklet
        tomemlet = {}
        for name, memlet in inputs.items():
            # Set memlet local name
            memlet.name = name
            # Add internal memlet edge
            self.add_edge(map_entry, None, tasklet, name, memlet)
            tomemlet[memlet.data] = memlet

        # If there are no inputs, add empty memlet
        if len(inputs) == 0:
            self.add_edge(map_entry, None, tasklet, None, mm.Memlet())

        if external_edges:
            for inp, inpnode in inpdict.items():
                # Add external edge
                if propagate:
                    outer_memlet = propagate_memlet(self, tomemlet[inp],
                                                    map_entry, True)
                else:
                    outer_memlet = tomemlet[inp]
                self.add_edge(inpnode, None, map_entry, "IN_" + inp,
                              outer_memlet)

                # Add connectors to internal edges
                for e in self.out_edges(map_entry):
                    if e.data.data == inp:
                        e._src_conn = "OUT_" + inp

                # Add connectors to map entry
                map_entry.add_in_connector("IN_" + inp)
                map_entry.add_out_connector("OUT_" + inp)

        # Connect outputs from tasklet to map
        tomemlet = {}
        for name, memlet in outputs.items():
            # Set memlet local name
            memlet.name = name
            # Add internal memlet edge
            self.add_edge(tasklet, name, map_exit, None, memlet)
            tomemlet[memlet.data] = memlet

        # If there are no outputs, add empty memlet
        if len(outputs) == 0:
            self.add_edge(tasklet, None, map_exit, None, mm.Memlet())

        if external_edges:
            for out, outnode in outdict.items():
                # Add external edge
                if propagate:
                    outer_memlet = propagate_memlet(self, tomemlet[out],
                                                    map_exit, True)
                else:
                    outer_memlet = tomemlet[out]
                self.add_edge(map_exit, "OUT_" + out, outnode, None,
                              outer_memlet)

                # Add connectors to internal edges
                for e in self.in_edges(map_exit):
                    if e.data.data == out:
                        e._dst_conn = "IN_" + out

                # Add connectors to map entry
                map_exit.add_in_connector("IN_" + out)
                map_exit.add_out_connector("OUT_" + out)

        return tasklet, map_entry, map_exit

    def add_reduce(
            self,
            wcr,
            axes,
            identity=None,
            schedule=dtypes.ScheduleType.Default,
            debuginfo=None,
    ) -> 'dace.libraries.standard.Reduce':
        """ Adds a reduction node.
            :param wcr: A lambda function representing the reduction operation
            :param axes: A tuple of axes to reduce the input memlet from, or
                         None for all axes
            :param identity: If not None, initializes output memlet values
                                 with this value
            :param schedule: Reduction schedule type

            :return: A Reduce node
        """
        import dace.libraries.standard as stdlib  # Avoid import loop
        debuginfo = _getdebuginfo(debuginfo or self._default_lineinfo)
        result = stdlib.Reduce(wcr,
                               axes,
                               identity,
                               schedule=schedule,
                               debuginfo=debuginfo)
        self.add_node(result)
        return result

    def add_pipeline(self,
                     name,
                     ndrange,
                     init_size=0,
                     init_overlap=False,
                     drain_size=0,
                     drain_overlap=False,
                     additional_iterators={},
                     schedule=dtypes.ScheduleType.FPGA_Device,
                     debuginfo=None,
                     **kwargs) -> Tuple[nd.PipelineEntry, nd.PipelineExit]:
        """ Adds a pipeline entry and pipeline exit. These are used for FPGA
            kernels to induce distinct behavior between an "initialization"
            phase, a main streaming phase, and a "draining" phase, which require
            a additive number of extra loop iterations (i.e., N*M + I + D),
            where I and D are the number of initialization/drain iterations.
            The code can detect which phase it is in by querying the
            init_condition() and drain_condition() boolean variable.

            :param name:          Pipeline label
            :param ndrange:       Mapping between range variable names and
                                  their subsets (parsed from strings)
            :param init_size:     Number of iterations of initialization phase.
            :param init_overlap:  Whether the initialization phase overlaps
                                  with the "main" streaming phase of the loop.
            :param drain_size:    Number of iterations of draining phase.
            :param drain_overlap: Whether the draining phase overlaps with
                                  the "main" streaming phase of the loop.
            :param additional_iterators: a dictionary containing additional
                                  iterators that will be created for this scope and that are not
                                  automatically managed by the scope code.
                                  The dictionary takes the form 'variable_name' -> init_value
            :return: (map_entry, map_exit) node 2-tuple
        """
        debuginfo = _getdebuginfo(debuginfo or self._default_lineinfo)
        pipeline = nd.Pipeline(name,
                               *self._make_iterators(ndrange),
                               init_size=init_size,
                               init_overlap=init_overlap,
                               drain_size=drain_size,
                               drain_overlap=drain_overlap,
                               additional_iterators=additional_iterators,
                               schedule=schedule,
                               debuginfo=debuginfo,
                               **kwargs)
        pipeline_entry = nd.PipelineEntry(pipeline)
        pipeline_exit = nd.PipelineExit(pipeline)
        self.add_nodes_from([pipeline_entry, pipeline_exit])
        return pipeline_entry, pipeline_exit

    def add_edge_pair(
        self,
        scope_node,
        internal_node,
        external_node,
        internal_memlet,
        external_memlet=None,
        scope_connector=None,
        internal_connector=None,
        external_connector=None,
    ):
        """ Adds two edges around a scope node (e.g., map entry, consume
            exit).

            The internal memlet (connecting to the internal node) has to be
            specified. If external_memlet (i.e., connecting to the node out
            of the scope) is not specified, it is propagated automatically
            using internal_memlet and the scope.

            :param scope_node: A scope node (for example, map exit) to add
                               edges around.
            :param internal_node: The node within the scope to connect to. If
                                  `scope_node` is an entry node, this means
                                  the node connected to the outgoing edge,
                                  else incoming.
            :param external_node: The node out of the scope to connect to.
            :param internal_memlet: The memlet on the edge to/from
                                    internal_node.
            :param external_memlet: The memlet on the edge to/from
                                    external_node (optional, will propagate
                                    internal_memlet if not specified).
            :param scope_connector: A scope connector name (or a unique
                                    number if not specified).
            :param internal_connector: The connector on internal_node to
                                       connect to.
            :param external_connector: The connector on external_node to
                                       connect to.
            :return: A 2-tuple representing the (internal, external) edges.
        """
        if not isinstance(scope_node, (nd.EntryNode, nd.ExitNode)):
            raise ValueError("scope_node is not a scope entry/exit")

        # Autodetermine scope connector ID
        if scope_connector is None:
            # Pick out numbered connectors that do not lead into the scope range
            conn_id = 1
            for conn in (scope_node.in_connectors.keys()
                         | scope_node.out_connectors.keys()):
                if conn.startswith("IN_") or conn.startswith("OUT_"):
                    conn_name = conn[conn.find("_") + 1:]
                    try:
                        cid = int(conn_name)
                        if cid >= conn_id:
                            conn_id = cid + 1
                    except (TypeError, ValueError):
                        pass
            scope_connector = str(conn_id)

        # Add connectors
        scope_node.add_in_connector("IN_" + scope_connector)
        scope_node.add_out_connector("OUT_" + scope_connector)
        ##########################

        # Add internal edge
        if isinstance(scope_node, nd.EntryNode):
            iedge = self.add_edge(
                scope_node,
                "OUT_" + scope_connector,
                internal_node,
                internal_connector,
                internal_memlet,
            )
        else:
            iedge = self.add_edge(
                internal_node,
                internal_connector,
                scope_node,
                "IN_" + scope_connector,
                internal_memlet,
            )

        # Add external edge
        if external_memlet is None:
            # If undefined, propagate
            external_memlet = propagate_memlet(self, internal_memlet,
                                               scope_node, True)

        if isinstance(scope_node, nd.EntryNode):
            eedge = self.add_edge(
                external_node,
                external_connector,
                scope_node,
                "IN_" + scope_connector,
                external_memlet,
            )
        else:
            eedge = self.add_edge(
                scope_node,
                "OUT_" + scope_connector,
                external_node,
                external_connector,
                external_memlet,
            )

        return (iedge, eedge)

    def add_memlet_path(self,
                        *path_nodes,
                        memlet=None,
                        src_conn=None,
                        dst_conn=None,
                        propagate=True):
        """ Adds a path of memlet edges between the given nodes, propagating
            from the given innermost memlet.

            :param *path_nodes: Nodes participating in the path (in the given
                                order).
            :keyword memlet: (mandatory) The memlet at the innermost scope
                             (e.g., the incoming memlet to a tasklet (last
                             node), or an outgoing memlet from an array
                             (first node), followed by scope exits).
            :keyword src_conn: Connector at the beginning of the path.
            :keyword dst_conn: Connector at the end of the path.
        """
        if memlet is None:
            raise TypeError("Innermost memlet cannot be None")
        if len(path_nodes) < 2:
            raise ValueError("Memlet path must consist of at least 2 nodes")

        src_node = path_nodes[0]
        dst_node = path_nodes[-1]

        # Add edges first so that scopes can be understood
        edges = [
            self.add_edge(path_nodes[i], None, path_nodes[i + 1], None,
                          mm.Memlet()) for i in range(len(path_nodes) - 1)
        ]

        if not isinstance(memlet, mm.Memlet):
            raise TypeError("Expected Memlet, got: {}".format(
                type(memlet).__name__))

        if any(isinstance(n, nd.EntryNode) for n in path_nodes):
            propagate_forward = False
        else:  # dst node's scope is higher than src node, propagate out
            propagate_forward = True

        # Innermost edge memlet
        cur_memlet = memlet

        cur_memlet._is_data_src = (isinstance(src_node, nd.AccessNode)
                                   and src_node.data == cur_memlet.data)

        # Verify that connectors exist
        if (not memlet.is_empty() and hasattr(edges[0].src, "out_connectors")
                and isinstance(edges[0].src, nd.CodeNode)
                and not isinstance(edges[0].src, nd.LibraryNode) and
            (src_conn is None or src_conn not in edges[0].src.out_connectors)):
            raise ValueError("Output connector {} does not exist in {}".format(
                src_conn, edges[0].src.label))
        if (not memlet.is_empty() and hasattr(edges[-1].dst, "in_connectors")
                and isinstance(edges[-1].dst, nd.CodeNode)
                and not isinstance(edges[-1].dst, nd.LibraryNode) and
            (dst_conn is None or dst_conn not in edges[-1].dst.in_connectors)):
            raise ValueError("Input connector {} does not exist in {}".format(
                dst_conn, edges[-1].dst.label))

        path = edges if propagate_forward else reversed(edges)
        last_conn = None
        # Propagate and add edges
        for i, edge in enumerate(path):
            # Figure out source and destination connectors
            if propagate_forward:
                next_conn = edge.dst.next_connector(memlet.data)
                sconn = src_conn if i == 0 else "OUT_" + last_conn
                dconn = dst_conn if i == len(edges) - 1 else "IN_" + next_conn
            else:
                next_conn = edge.src.next_connector(memlet.data)
                sconn = src_conn if i == len(edges) - 1 else "OUT_" + next_conn
                dconn = dst_conn if i == 0 else "IN_" + last_conn

            last_conn = next_conn

            if cur_memlet.is_empty():
                if propagate_forward:
                    sconn = src_conn if i == 0 else None
                    dconn = dst_conn if i == len(edges) - 1 else None
                else:
                    sconn = src_conn if i == len(edges) - 1 else None
                    dconn = dst_conn if i == 0 else None

            # Modify edge to match memlet path
            edge._src_conn = sconn
            edge._dst_conn = dconn
            edge._data = cur_memlet

            # Add connectors to edges
            if propagate_forward:
                if dconn is not None:
                    edge.dst.add_in_connector(dconn)
                if sconn is not None:
                    edge.src.add_out_connector(sconn)
            else:
                if dconn is not None:
                    edge.dst.add_in_connector(dconn)
                if sconn is not None:
                    edge.src.add_out_connector(sconn)

            # Propagate current memlet to produce the next one
            if i < len(edges) - 1:
                snode = edge.dst if propagate_forward else edge.src
                if not cur_memlet.is_empty():
                    if propagate:
                        cur_memlet = propagate_memlet(self, cur_memlet, snode,
                                                      True)
        # Try to initialize memlets
        for edge in edges:
            edge.data.try_initialize(self.parent, self, edge)

    def remove_memlet_path(self,
                           edge: MultiConnectorEdge,
                           remove_orphans: bool = True) -> None:
        """ Removes all memlets and associated connectors along a path formed
            by a given edge. Undefined behavior if the path is ambiguous.
            Orphaned entry and exit nodes will be connected with empty edges to
            maintain connectivity of the graph.

            :param edge: An edge that is part of the path that should be
                         removed, which will be passed to `memlet_path` to
                         determine the edges to be removed.
            :param remove_orphans: Remove orphaned data nodes from the graph if
                                   they become orphans from removing this memlet
                                   path.
        """

        path = self.memlet_path(edge)

        is_read = isinstance(path[0], nd.AccessNode)
        if is_read:
            # Traverse from connector to access node, so we can check if it's
            # safe to delete edges going out of a scope
            path = reversed(path)

        for edge in path:

            self.remove_edge(edge)

            edges_remain = len(self.edges_between(edge.src, edge.dst)) > 0

            # Check if there are any other edges exiting the source node that
            # use the same connector
            for e in self.out_edges(edge.src):
                if e.src_conn is not None and e.src_conn == edge.src_conn:
                    other_outgoing = True
                    break
            else:
                other_outgoing = False
                edge.src.remove_out_connector(edge.src_conn)

            # Check if there are any other edges entering the destination node
            # that use the same connector
            for e in self.in_edges(edge.dst):
                if e.dst_conn is not None and e.dst_conn == edge.dst_conn:
                    other_incoming = True
                    break
            else:
                other_incoming = False
                edge.dst.remove_in_connector(edge.dst_conn)

            if isinstance(edge.src, nd.EntryNode):
                # If removing this edge orphans the entry node, replace the
                # edge with an empty edge
                if not edges_remain:
                    self.add_nedge(edge.src, edge.dst, mm.Memlet())
                if other_outgoing:
                    # If other inner memlets use the outer memlet, we have to
                    # stop the deletion here
                    break

            if isinstance(edge.dst, nd.ExitNode):
                # If removing this edge orphans the exit node, replace the
                # edge with an empty edge
                if not edges_remain:
                    self.add_nedge(edge.src, edge.dst, mm.Memlet())
                if other_incoming:
                    # If other inner memlets use the outer memlet, we have to
                    # stop the deletion here
                    break

            # Prune access nodes
            if remove_orphans:
                if (isinstance(edge.src, nd.AccessNode)
                        and self.degree(edge.src) == 0):
                    self.remove_node(edge.src)
                if (isinstance(edge.dst, nd.AccessNode)
                        and self.degree(edge.dst) == 0):
                    self.remove_node(edge.dst)

    # DEPRECATED FUNCTIONS
    ######################################
    def add_array(self,
                  name,
                  shape,
                  dtype,
                  storage=dtypes.StorageType.Default,
                  transient=False,
                  strides=None,
                  offset=None,
                  lifetime=dtypes.AllocationLifetime.Scope,
                  debuginfo=None,
                  total_size=None,
                  find_new_name=False,
                  alignment=0):
        """ @attention: This function is deprecated. """
        warnings.warn(
            'The "SDFGState.add_array" API is deprecated, please '
            'use "SDFG.add_array" and "SDFGState.add_access"',
            DeprecationWarning)
        # Workaround to allow this legacy API
        if name in self.parent._arrays:
            del self.parent._arrays[name]
        self.parent.add_array(name,
                              shape,
                              dtype,
                              storage,
                              transient,
                              strides,
                              offset,
                              lifetime,
                              debuginfo,
                              find_new_name=find_new_name,
                              total_size=total_size,
                              alignment=alignment)
        return self.add_access(name, debuginfo)

    def add_stream(
        self,
        name,
        dtype,
        buffer_size=1,
        shape=(1, ),
        storage=dtypes.StorageType.Default,
        transient=False,
        offset=None,
        lifetime=dtypes.AllocationLifetime.Scope,
        debuginfo=None,
    ):
        """ @attention: This function is deprecated. """
        warnings.warn(
            'The "SDFGState.add_stream" API is deprecated, please '
            'use "SDFG.add_stream" and "SDFGState.add_access"',
            DeprecationWarning)
        # Workaround to allow this legacy API
        if name in self.parent._arrays:
            del self.parent._arrays[name]
        self.parent.add_stream(
            name,
            dtype,
            buffer_size,
            shape,
            storage,
            transient,
            offset,
            lifetime,
            debuginfo,
        )
        return self.add_access(name, debuginfo)

    def add_scalar(
        self,
        name,
        dtype,
        storage=dtypes.StorageType.Default,
        transient=False,
        lifetime=dtypes.AllocationLifetime.Scope,
        debuginfo=None,
    ):
        """ @attention: This function is deprecated. """
        warnings.warn(
            'The "SDFGState.add_scalar" API is deprecated, please '
            'use "SDFG.add_scalar" and "SDFGState.add_access"',
            DeprecationWarning)
        # Workaround to allow this legacy API
        if name in self.parent._arrays:
            del self.parent._arrays[name]
        self.parent.add_scalar(name, dtype, storage, transient, lifetime,
                               debuginfo)
        return self.add_access(name, debuginfo)

    def add_transient(self,
                      name,
                      shape,
                      dtype,
                      storage=dtypes.StorageType.Default,
                      strides=None,
                      offset=None,
                      lifetime=dtypes.AllocationLifetime.Scope,
                      debuginfo=None,
                      total_size=None,
                      alignment=0):
        """ @attention: This function is deprecated. """
        return self.add_array(name,
                              shape,
                              dtype,
                              storage,
                              True,
                              strides,
                              offset,
                              lifetime,
                              debuginfo,
                              total_size=total_size,
                              alignment=alignment)

    def fill_scope_connectors(self):
        """ Creates new "IN_%d" and "OUT_%d" connectors on each scope entry
            and exit, depending on array names. """
        for nid, node in enumerate(self.nodes()):
            ####################################################
            # Add connectors to scope entries
            if isinstance(node, nd.EntryNode):
                # Find current number of input connectors
                num_inputs = len([
                    e for e in self.in_edges(node)
                    if e.dst_conn is not None and e.dst_conn.startswith("IN_")
                ])

                conn_to_data = {}

                # Append input connectors and get mapping of connectors to data
                for edge in self.in_edges(node):
                    if edge.dst_conn is not None and edge.dst_conn.startswith(
                            "IN_"):
                        conn_to_data[edge.data.data] = edge.dst_conn[3:]

                    # We're only interested in edges without connectors
                    if edge.dst_conn is not None or edge.data.data is None:
                        continue
                    edge._dst_conn = "IN_" + str(num_inputs + 1)
                    node.add_in_connector(edge.dst_conn)
                    conn_to_data[edge.data.data] = num_inputs + 1

                    num_inputs += 1

                # Set the corresponding output connectors
                for edge in self.out_edges(node):
                    if edge.src_conn is not None:
                        continue
                    if edge.data.data is None:
                        continue
                    edge._src_conn = "OUT_" + str(conn_to_data[edge.data.data])
                    node.add_out_connector(edge.src_conn)
            ####################################################
            # Same treatment for scope exits
            if isinstance(node, nd.ExitNode):
                # Find current number of output connectors
                num_outputs = len([
                    e for e in self.out_edges(node)
                    if e.src_conn is not None and e.src_conn.startswith("OUT_")
                ])

                conn_to_data = {}

                # Append output connectors and get mapping of connectors to data
                for edge in self.out_edges(node):
                    if edge.src_conn is not None and edge.src_conn.startswith(
                            "OUT_"):
                        conn_to_data[edge.data.data] = edge.src_conn[4:]

                    # We're only interested in edges without connectors
                    if edge.src_conn is not None or edge.data.data is None:
                        continue
                    edge._src_conn = "OUT_" + str(num_outputs + 1)
                    node.add_out_connector(edge.src_conn)
                    conn_to_data[edge.data.data] = num_outputs + 1

                    num_outputs += 1

                # Set the corresponding input connectors
                for edge in self.in_edges(node):
                    if edge.dst_conn is not None:
                        continue
                    if edge.data.data is None:
                        continue
                    edge._dst_conn = "IN_" + str(conn_to_data[edge.data.data])
                    node.add_in_connector(edge.dst_conn)


class StateSubgraphView(SubgraphView, StateGraphView):
    """ A read-only subgraph view of an SDFG state. """
    def __init__(self, graph, subgraph_nodes):
        super().__init__(graph, subgraph_nodes)<|MERGE_RESOLUTION|>--- conflicted
+++ resolved
@@ -329,21 +329,12 @@
             eq = _scope_dict_inner(self, node_queue, None, False, result)
 
             # Sanity checks
-<<<<<<< HEAD
-            # if validate and len(eq) != 0:
-            #     cycles = list(self.find_cycles())
-            #     if cycles:
-            #         raise ValueError('Found cycles in state %s: %s' %
-            #                          (self.label, cycles))
-            #     raise RuntimeError("Leftover nodes in queue: {}".format(eq))
-=======
             if validate and len(eq) != 0:
                 cycles = list(self.find_cycles())
                 if cycles:
                     raise ValueError('Found cycles in state %s: %s' %
                                      (self.label, cycles))
                 raise RuntimeError("Leftover nodes in queue: {}".format(eq))
->>>>>>> 1bc1304e
 
             if validate and len(result) != self.number_of_nodes():
                 cycles = list(self.find_cycles())
