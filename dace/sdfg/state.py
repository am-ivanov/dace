# Copyright 2019-2020 ETH Zurich and the DaCe authors. All rights reserved.
""" Contains classes of a single SDFG state and dataflow subgraphs. """

import collections
import copy
from dace import (data as dt, dtypes, memlet as mm, serialize, subsets as sbs,
                  symbolic)
from dace.sdfg import nodes as nd
from dace.sdfg.graph import (OrderedMultiDiConnectorGraph, MultiConnectorEdge,
                             SubgraphView)
from dace.sdfg.propagation import propagate_memlet
from dace.sdfg.validation import validate_state
from dace.properties import (Property, DictProperty, SubsetProperty,
                             SymbolicProperty, CodeBlock, make_properties)
from inspect import getframeinfo, stack
import itertools
from typing import Any, Dict, Optional, List, Set, Tuple, Union
import warnings


def _getdebuginfo(old_dinfo=None) -> dtypes.DebugInfo:
    """ Returns a DebugInfo object for the position that called this function.
        :param old_dinfo: Another DebugInfo object that will override the
                          return value of this function
        :return: DebugInfo containing line number and calling file.
    """
    if old_dinfo is not None:
        return old_dinfo

    caller = getframeinfo(stack()[2][0])
    return dtypes.DebugInfo(caller.lineno, 0, caller.lineno, 0, caller.filename)


class StateGraphView(object):
    """
    Read-only view interface of an SDFG state, containing methods for memlet
    tracking, traversal, subgraph creation, queries, and replacements.
    ``SDFGState`` and ``StateSubgraphView`` inherit from this class to share
    methods.
    """
    def __init__(self, *args, **kwargs):
        self._clear_scopedict_cache()

    ###################################################################
    # Traversal methods

    def all_nodes_recursive(self):
        for node in self.nodes():
            yield node, self
            if isinstance(node, nd.NestedSDFG):
                yield from node.sdfg.all_nodes_recursive()

    def all_edges_recursive(self):
        for e in self.edges():
            yield e, self
        for node in self.nodes():
            if isinstance(node, nd.NestedSDFG):
                yield from node.sdfg.all_edges_recursive()

    def data_nodes(self):
        """ Returns all data_nodes (arrays) present in this state. """
        return [n for n in self.nodes() if isinstance(n, nd.AccessNode)]

    def entry_node(self, node: nd.Node) -> nd.EntryNode:
        """ Returns the entry node that wraps the current node, or None if
            it is top-level in a state. """
        return self.scope_dict()[node]

    def exit_node(self, entry_node: nd.EntryNode) -> nd.ExitNode:
        """ Returns the exit node leaving the context opened by
            the given entry node. """
        node_to_children = self.scope_dict(True)
        return next(v for v in node_to_children[entry_node]
                    if isinstance(v, nd.ExitNode))

    ###################################################################
    # Memlet-tracking methods

    def memlet_path(self, edge: MultiConnectorEdge) -> List[MultiConnectorEdge]:
        """ Given one edge, returns a list of edges representing a path
            between its source and sink nodes. Used for memlet tracking.

            @note: Behavior is undefined when there is more than one path
                   involving this edge.
            :param edge: An edge within this state.
            :return: A list of edges from a source node to a destination node.
            """
        result = [edge]

        # Obtain the full state (to work with paths that trace beyond a scope)
        state = self._graph

        # If empty memlet, return itself as the path
        if (edge.src_conn is None and edge.dst_conn is None
                and edge.data.is_empty()):
            return result

        # Prepend incoming edges until reaching the source node
        curedge = edge
        while not isinstance(curedge.src, (nd.CodeNode, nd.AccessNode)):
            # Trace through scopes using OUT_# -> IN_#
            if isinstance(curedge.src, (nd.EntryNode, nd.ExitNode)):
                if curedge.src_conn is None:
                    raise ValueError(
                        "Source connector cannot be None for {}".format(
                            curedge.src))
                assert curedge.src_conn.startswith("OUT_")
                next_edge = next(e for e in state.in_edges(curedge.src)
                                 if e.dst_conn == "IN_" + curedge.src_conn[4:])
                result.insert(0, next_edge)
                curedge = next_edge

        # Prepend outgoing edges until reaching the sink node
        curedge = edge
        while not isinstance(curedge.dst, (nd.CodeNode, nd.AccessNode)):
            # Trace through scope entry using IN_# -> OUT_#
            if isinstance(curedge.dst, (nd.EntryNode, nd.ExitNode)):
                if curedge.dst_conn is None:
                    raise ValueError(
                        "Destination connector cannot be None for {}".format(
                            curedge.dst))
                if not curedge.dst_conn.startswith("IN_"):  # Map variable
                    break
                next_edge = next(e for e in state.out_edges(curedge.dst)
                                 if e.src_conn == "OUT_" + curedge.dst_conn[3:])
                result.append(next_edge)
                curedge = next_edge

        return result

    def memlet_tree(self, edge: MultiConnectorEdge) -> mm.MemletTree:
        """ Given one edge, returns a tree of edges between its node source(s)
            and sink(s). Used for memlet tracking.

            :param edge: An edge within this state.
            :return: A tree of edges whose root is the source/sink node
                     (depending on direction) and associated children edges.
            """
        propagate_forward = False
        propagate_backward = False
        if ((isinstance(edge.src, nd.EntryNode) and edge.src_conn is not None)
                or
            (isinstance(edge.dst, nd.EntryNode) and edge.dst_conn is not None
             and edge.dst_conn.startswith('IN_'))):
            propagate_forward = True
        if ((isinstance(edge.src, nd.ExitNode) and edge.src_conn is not None) or
            (isinstance(edge.dst, nd.ExitNode) and edge.dst_conn is not None)):
            propagate_backward = True

        # If either both are False (no scopes involved) or both are True
        # (invalid SDFG), we return only the current edge as a degenerate tree
        if propagate_forward == propagate_backward:
            return mm.MemletTree(edge)

        # Obtain the full state (to work with paths that trace beyond a scope)
        state = self._graph

        # Find tree root
        curedge = edge
        if propagate_forward:
            while (isinstance(curedge.src, nd.EntryNode)
                   and curedge.src_conn is not None):
                assert curedge.src_conn.startswith('OUT_')
                cname = curedge.src_conn[4:]
                curedge = next(e for e in state.in_edges(curedge.src)
                               if e.dst_conn == 'IN_%s' % cname)
        elif propagate_backward:
            while (isinstance(curedge.dst, nd.ExitNode)
                   and curedge.dst_conn is not None):
                assert curedge.dst_conn.startswith('IN_')
                cname = curedge.dst_conn[3:]
                curedge = next(e for e in state.out_edges(curedge.dst)
                               if e.src_conn == 'OUT_%s' % cname)
        tree_root = mm.MemletTree(curedge)

        # Collect children (recursively)
        def add_children(treenode):
            if propagate_forward:
                if not (isinstance(treenode.edge.dst, nd.EntryNode)
                        and treenode.edge.dst_conn
                        and treenode.edge.dst_conn.startswith('IN_')):
                    return
                conn = treenode.edge.dst_conn[3:]
                treenode.children = [
                    mm.MemletTree(e, parent=treenode)
                    for e in state.out_edges(treenode.edge.dst)
                    if e.src_conn == 'OUT_%s' % conn
                ]
            elif propagate_backward:
                if (not isinstance(treenode.edge.src, nd.ExitNode)
                        or treenode.edge.src_conn is None):
                    return
                conn = treenode.edge.src_conn[4:]
                treenode.children = [
                    mm.MemletTree(e, parent=treenode)
                    for e in state.in_edges(treenode.edge.src)
                    if e.dst_conn == 'IN_%s' % conn
                ]

            for child in treenode.children:
                add_children(child)

        # Start from root node (obtained from above parent traversal)
        add_children(tree_root)

        # Find edge in tree
        def traverse(node):
            if node.edge == edge:
                return node
            for child in node.children:
                res = traverse(child)
                if res is not None:
                    return res
            return None

        # Return node that corresponds to current edge
        return traverse(tree_root)

    ###################################################################
    # Scope-related methods

    def _clear_scopedict_cache(self):
        """
        Clears the cached results for the scope_dict function.
        For use when the graph mutates (e.g., new edges/nodes, deletions).
        """
        self._scope_dict_toparent_cached = None
        self._scope_dict_tochildren_cached = None
        self._scope_tree_cached = None
        self._scope_leaves_cached = None

    def scope_tree(self) -> 'dace.sdfg.scope.ScopeTree':
        from dace.sdfg.scope import ScopeTree

        if (hasattr(self, '_scope_tree_cached')
                and self._scope_tree_cached is not None):
            return copy.copy(self._scope_tree_cached)

        sdp = self.scope_dict(node_to_children=False)
        sdc = self.scope_dict(node_to_children=True)

        result = {}

        sdfg_symbols = self.parent.symbols.keys()

        # Get scopes
        for node, scopenodes in sdc.items():
            if node is None:
                exit_node = None
            else:
                exit_node = next(v for v in scopenodes
                                 if isinstance(v, nd.ExitNode))
            scope = ScopeTree(node, exit_node)
            scope.defined_vars = set(
                symbolic.pystr_to_symbolic(s)
                for s in (self.symbols_defined_at(node).keys()
                          | sdfg_symbols))
            result[node] = scope

        # Scope parents and children
        for node, scope in result.items():
            if node is not None:
                scope.parent = result[sdp[node]]
            scope.children = [
                result[n] for n in sdc[node] if isinstance(n, nd.EntryNode)
            ]

        self._scope_tree_cached = result

        return copy.copy(self._scope_tree_cached)

    def scope_leaves(self) -> List['dace.sdfg.scope.ScopeTree']:
        if (hasattr(self, '_scope_leaves_cached')
                and self._scope_leaves_cached is not None):
            return copy.copy(self._scope_leaves_cached)
        st = self.scope_tree()
        self._scope_leaves_cached = [
            scope for scope in st.values() if len(scope.children) == 0
        ]
        return copy.copy(self._scope_leaves_cached)

    def scope_dict(self,
                   node_to_children=False,
                   return_ids=False,
                   validate=True):
        """ Returns a dictionary that segments an SDFG state into
            entry-node/exit-node scopes.

            :param node_to_children: If False (default), returns a mapping
                                     of each node to its parent scope
                                     (ScopeEntry) node. If True, returns a
                                     mapping of each parent node to a list of
                                     children nodes.
            :type node_to_children: bool
            :param return_ids: Return node ID numbers instead of node objects.
            :type return_ids: bool
            :param validate: Ensure that the graph is not malformed when
                             computing dictionary.
            :return: The mapping from a node to its parent scope node, or the
                     mapping from a node to a list of children nodes.
            :rtype: dict(Node, Node) or dict(Node, list(Node))
        """
        from dace.sdfg.scope import _scope_dict_inner, _scope_dict_to_ids
        result = None
        if not node_to_children and self._scope_dict_toparent_cached is not None:
            result = copy.copy(self._scope_dict_toparent_cached)
        elif node_to_children and self._scope_dict_tochildren_cached is not None:
            result = copy.copy(self._scope_dict_tochildren_cached)

        if result is None:
            result = {}
            node_queue = collections.deque(self.source_nodes())
            eq = _scope_dict_inner(self, node_queue, None, node_to_children,
                                   result)

            # Sanity check
            if validate and len(eq) != 0:
                raise RuntimeError("Leftover nodes in queue: {}".format(eq))

            # Cache result
            if node_to_children:
                self._scope_dict_tochildren_cached = result
            else:
                self._scope_dict_toparent_cached = result

            result = copy.copy(result)

        if return_ids:
            return _scope_dict_to_ids(self, result)
        return result

    ###################################################################
    # Query, subgraph, and replacement methods

    @property
    def free_symbols(self) -> Set[str]:
        """
        Returns a set of symbol names that are used, but not defined, in
        this graph view (SDFG state or subgraph thereof).
        :note: Assumes that the graph is valid (i.e., without undefined or
               overlapping symbols).
        """
        sdfg = self.parent
        new_symbols = set()
        freesyms = set()

        # Free symbols from nodes
        for n in self.nodes():
            if isinstance(n, nd.EntryNode):
                new_symbols |= set(n.new_symbols(sdfg, self, {}).keys())
            elif isinstance(n, nd.AccessNode):
                # Add data descriptor symbols
                freesyms |= set(map(str, n.desc(sdfg).free_symbols))

            freesyms |= n.free_symbols

        # Free symbols from memlets
        for e in self.edges():
            freesyms |= e.data.free_symbols

        # Do not consider SDFG constants as symbols
        new_symbols.update(set(sdfg.constants.keys()))

        return freesyms - new_symbols

    def defined_symbols(self) -> Dict[str, dt.Data]:
        """
        Returns a dictionary that maps currently-defined symbols in this SDFG
        state or subgraph to their types.
        """
        state = self.graph if isinstance(self, SubgraphView) else self
        sdfg = self.parent

        # Start with SDFG global symbols
        defined_syms = {k: v for k, v in sdfg.symbols.items()}

        # Add data-descriptor free symbols
        for desc in sdfg.arrays.values():
            for sym in desc.free_symbols:
                defined_syms[str(sym)] = sym.dtype

        # Add inter-state symbols
        # NOTE: A DFS such as in validate_sdfg can be invoked here, but may
        #       be time consuming.
        for edge in sdfg.edges():
            defined_syms.update(edge.data.new_symbols(defined_syms))

        # Add scope symbols all the way to the subgraph
        sdict = self.scope_dict()
        scope_nodes = []
        for source_node in self.source_nodes():
            curnode = source_node
            while sdict[curnode] is not None:
                curnode = sdict[curnode]
                scope_nodes.append(curnode)

        for snode in dtypes.deduplicate(list(reversed(scope_nodes))):
            defined_syms.update(snode.new_symbols(defined_syms))

        return defined_syms

    def arglist(self) -> Dict[str, dt.Data]:
        """
        Returns an ordered dictionary of arguments (names and types) required
        to invoke this SDFG state or subgraph thereof.

        The arguments differ from SDFG.arglist, but follow the same order,
        namely: <sorted data arguments>, <sorted scalar arguments>.

        Data arguments contain:
            * All used non-transient data containers in the subgraph
            * All used transient data containers that were allocated outside.
              This includes data from memlets, transients shared across multiple
              states, and transients that could not be allocated within the
              subgraph (due to their ``AllocationLifetime`` or according to the
              ``dtypes.can_allocate`` function).

        Scalar arguments contain:
            * Free symbols in this state/subgraph.
            * All transient and non-transient scalar data containers used in
              this subgraph.

        This structure will create a sorted list of pointers followed by a
        sorted list of PoDs and structs.

        :return: An ordered dictionary of (name, data descriptor type) of all
                 the arguments, sorted as defined here.
        """
        sdfg: 'dace.sdfg.SDFG' = self.parent
        shared_transients = sdfg.shared_transients()
        sdict = self.scope_dict()

        data_args = {}
        scalar_args = {}

        # Gather data descriptors from nodes
        descs = {}
        for node in self.nodes():
            if isinstance(node, nd.AccessNode):
                descs[node.data] = node.desc(sdfg)

        # If a subgraph, and a node appears outside the subgraph as well,
        # it is externally allocated
        if isinstance(self, SubgraphView):
            outer_nodes = set(self.graph.nodes()) - set(self.nodes())
            for node in outer_nodes:
                if isinstance(node, nd.AccessNode) and node.data in descs:
                    desc = descs[node.data]
                    if isinstance(desc, dt.Scalar):
                        scalar_args[node.data] = desc
                    else:
                        data_args[node.data] = desc

        # Add data arguments from memlets, if do not appear in any of the nodes
        # (i.e., originate externally)
        for edge in self.edges():
            if edge.data.data is not None and edge.data.data not in descs:
                desc = sdfg.arrays[edge.data.data]
                if isinstance(desc, dt.Scalar):
                    # Ignore code->code edges.
                    if (isinstance(edge.src, nd.CodeNode)
                            and isinstance(edge.dst, nd.CodeNode)):
                        continue

                    scalar_args[edge.data.data] = desc
                else:
                    data_args[edge.data.data] = desc

        # Loop over locally-used data descriptors
        for name, desc in descs.items():
            if name in data_args or name in scalar_args:
                continue
            # If scalar, always add
            if isinstance(desc, dt.Scalar):
                scalar_args[name] = desc
            # If array/stream is not transient, then it is external
            elif not desc.transient:
                data_args[name] = desc
            # Check for shared transients
            elif name in shared_transients:
                data_args[name] = desc
            # Check allocation lifetime for external transients:
            #   1. If a full state, Global, SDFG, and Persistent
            elif (not isinstance(self, SubgraphView)
                  and desc.lifetime not in (dtypes.AllocationLifetime.Scope,
                                            dtypes.AllocationLifetime.State)):
                data_args[name] = desc
            #   2. If a subgraph, State also applies
            elif isinstance(self, SubgraphView):
                if (desc.lifetime != dtypes.AllocationLifetime.Scope):
                    data_args[name] = desc
            # Check for allocation constraints that would
            # enforce array to be allocated outside subgraph
            elif desc.lifetime == dtypes.AllocationLifetime.Scope:
                curnode = sdict[node]
                while curnode is not None:
                    if dtypes.can_allocate(desc.storage, curnode.schedule):
                        break
                    curnode = sdict[curnode]
                else:
                    # If no internal scope can allocate node,
                    # mark as external
                    data_args[name] = desc
        # End of data descriptor loop

        # Add scalar arguments from free symbols
        defined_syms = self.defined_symbols()
        scalar_args.update({
            k:
            dt.Scalar(defined_syms[k]) if k in defined_syms else sdfg.arrays[k]
            for k in self.free_symbols
            if not k.startswith('__dace') and k not in sdfg.constants
        })

        # Add scalar arguments from free symbols of data descriptors
        for arg in data_args.values():
            scalar_args.update({
                str(k): dt.Scalar(k.dtype)
                for k in arg.free_symbols if not str(k).startswith('__dace')
                and str(k) not in sdfg.constants
            })

        # Fill up ordered dictionary
        result = collections.OrderedDict()
        for k, v in itertools.chain(sorted(data_args.items()),
                                    sorted(scalar_args.items())):
            result[k] = v

        return result

    def signature_arglist(self, with_types=True, for_call=False):
        """ Returns a list of arguments necessary to call this state or
            subgraph, formatted as a list of C definitions.
            :param with_types: If True, includes argument types in the result.
            :param for_call: If True, returns arguments that can be used when
                             calling the SDFG.
            :return: A list of strings. For example: `['float *A', 'int b']`.
        """
        return [
            v.as_arg(name=k, with_types=with_types, for_call=for_call)
            for k, v in self.arglist().items()
        ]

    def scope_subgraph(self, entry_node, include_entry=True, include_exit=True):
        from dace.sdfg.scope import _scope_subgraph
        return _scope_subgraph(self, entry_node, include_entry, include_exit)

    def top_level_transients(self):
        """Iterate over top-level transients of this state."""
        sdict = self.scope_dict(node_to_children=True)
        sdfg = self.parent
        result = set()
        for node in sdict[None]:
            if isinstance(node, nd.AccessNode) and node.desc(sdfg).transient:
                result.add(node.data)
        return result

    def all_transients(self) -> List[str]:
        """Iterate over all transients in this state."""
        return dtypes.deduplicate([
            n.data for n in self.nodes()
            if isinstance(n, nd.AccessNode) and n.desc(self.parent).transient
        ])

    def replace(self, name: str, new_name: str):
        """ Finds and replaces all occurrences of a symbol or array in this
            state.
            :param name: Name to find.
            :param new_name: Name to replace.
        """
        from dace.sdfg.sdfg import replace
        replace(self, name, new_name)


@make_properties
class SDFGState(OrderedMultiDiConnectorGraph, StateGraphView):
    """ An acyclic dataflow multigraph in an SDFG, corresponding to a
        single state in the SDFG state machine. """

    is_collapsed = Property(dtype=bool,
                            desc="Show this node/scope/state as collapsed",
                            default=False)

    nosync = Property(dtype=bool,
                      default=False,
                      desc="Do not synchronize at the end of the state")

    instrument = Property(choices=dtypes.InstrumentationType,
                          desc="Measure execution statistics with given method",
                          default=dtypes.InstrumentationType.No_Instrumentation)

    location = DictProperty(
        key_type=str,
        value_type=symbolic.pystr_to_symbolic,
        desc='Full storage location identifier (e.g., rank, GPU ID)')

    def __init__(self, label=None, sdfg=None, debuginfo=None, location=None):
        """ Constructs an SDFG state.
            :param label: Name for the state (optional).
            :param sdfg: A reference to the parent SDFG.
            :param debuginfo: Source code locator for debugging.
        """
        super(SDFGState, self).__init__()
        self._label = label
        self._parent = sdfg
        self._graph = self  # Allowing MemletTrackingView mixin to work
        self._clear_scopedict_cache()
        self._debuginfo = debuginfo
        self.is_collapsed = False
        self.nosync = False
        self.location = location if location is not None else {}
        self._default_lineinfo = None

    @property
    def parent(self):
        """ Returns the parent SDFG of this state. """
        return self._parent

    @parent.setter
    def parent(self, value):
        self._parent = value

    def __str__(self):
        return self._label

    @property
    def label(self):
        return self._label

    @property
    def name(self):
        return self._label

    def set_label(self, label):
        self._label = label

    def is_empty(self):
        return self.number_of_nodes() == 0

    def validate(self) -> None:
        validate_state(self)

    def set_default_lineinfo(self, lineinfo: dtypes.DebugInfo):
        """
        Sets the default source line information to be lineinfo, or None to
        revert to default mode. 
        """
        self._default_lineinfo = lineinfo

    def nodes(self) -> List[nd.Node]:  # Added for type hints
        return super().nodes()

    def all_edges_and_connectors(self, *nodes):
        """
        Returns an iterable to incoming and outgoing Edge objects, along
        with their connector types.
        """
        for node in nodes:
            for e in self.in_edges(node):
<<<<<<< HEAD
                if e.dst_conn in node.in_connectors:
                    yield e, node.in_connectors[e.dst_conn]
            for e in self.out_edges(node):
                if e.src_conn in node.out_connectors:
                    yield e, node.out_connectors[e.src_conn]
=======
                yield e, (node.in_connectors[e.dst_conn] if e.dst_conn else None)
            for e in self.out_edges(node):
                yield e, (node.out_connectors[e.src_conn] if e.src_conn else None)
>>>>>>> 8a245853

    def add_node(self, node):
        if not isinstance(node, nd.Node):
            raise TypeError("Expected Node, got " + str(type(node)) + " (" +
                            str(node) + ")")
        self._clear_scopedict_cache()
        return super(SDFGState, self).add_node(node)

    def remove_node(self, node):
        self._clear_scopedict_cache()
        super(SDFGState, self).remove_node(node)

    def add_edge(self, u, u_connector, v, v_connector, memlet):
        if not isinstance(u, nd.Node):
            raise TypeError("Source node is not of type nd.Node (type: %s)" %
                            str(type(u)))
        if u_connector is not None and not isinstance(u_connector, str):
            raise TypeError("Source connector is not string (type: %s)" %
                            str(type(u_connector)))
        if not isinstance(v, nd.Node):
            raise TypeError("Destination node is not of type nd.Node (type: " +
                            "%s)" % str(type(v)))
        if v_connector is not None and not isinstance(v_connector, str):
            raise TypeError("Destination connector is not string (type: %s)" %
                            str(type(v_connector)))
        if not isinstance(memlet, mm.Memlet):
            raise TypeError("Memlet is not of type Memlet (type: %s)" %
                            str(type(memlet)))

        self._clear_scopedict_cache()
        result = super(SDFGState, self).add_edge(u, u_connector, v, v_connector,
                                                 memlet)
        memlet.try_initialize(self.parent, self, result)
        return result

    def remove_edge(self, edge):
        self._clear_scopedict_cache()
        super(SDFGState, self).remove_edge(edge)

    def remove_edge_and_connectors(self, edge):
        self._clear_scopedict_cache()
        super(SDFGState, self).remove_edge(edge)
        if edge.src_conn in edge.src.out_connectors:
            edge.src.remove_out_connector(edge.src_conn)
        if edge.dst_conn in edge.dst.in_connectors:
            edge.dst.remove_in_connector(edge.dst_conn)

    def to_json(self, parent=None):
        # Create scope dictionary with a failsafe
        try:
            scope_dict = {
                k: sorted(v)
                for k, v in sorted(
                    self.scope_dict(node_to_children=True,
                                    return_ids=True).items())
            }
        except RuntimeError:
            scope_dict = {}

        # Try to initialize edges before serialization
        for edge in self.edges():
            edge.data.try_initialize(self.parent, self, edge)

        ret = {
            'type':
            type(self).__name__,
            'label':
            self.name,
            'id':
            parent.node_id(self) if parent is not None else None,
            'collapsed':
            self.is_collapsed,
            'scope_dict':
            scope_dict,
            'nodes': [n.to_json(self) for n in self.nodes()],
            'edges': [
                e.to_json(self) for e in sorted(
                    self.edges(),
                    key=lambda e: (e.src_conn or '', e.dst_conn or ''))
            ],
            'attributes':
            serialize.all_properties_to_json(self),
        }

        return ret

    @classmethod
    def from_json(cls, json_obj, context={'sdfg': None}):
        """ Loads the node properties, label and type into a dict.
            :param json_obj: The object containing information about this node.
                             NOTE: This may not be a string!
            :return: An SDFGState instance constructed from the passed data
        """

        _type = json_obj['type']
        if _type != cls.__name__:
            raise Exception("Class type mismatch")

        attrs = json_obj['attributes']
        nodes = json_obj['nodes']
        edges = json_obj['edges']

        ret = SDFGState(label=json_obj['label'],
                        sdfg=context['sdfg'],
                        debuginfo=None)

        rec_ci = {
            'sdfg': context['sdfg'],
            'sdfg_state': ret,
            'callback': context['callback'] if 'callback' in context else None
        }
        serialize.set_properties_from_json(ret, json_obj, rec_ci)

        for n in nodes:
            nret = serialize.loads(serialize.dumps(n), context=rec_ci)
            ret.add_node(nret)

        # Connect using the edges
        for e in edges:
            eret = serialize.loads(serialize.dumps(e), context=rec_ci)

            ret.add_edge(eret.src, eret.src_conn, eret.dst, eret.dst_conn,
                         eret.data)

        # Fix potentially broken scopes
        for n in nodes:
            if isinstance(n, nd.MapExit):
                n.map = ret.entry_node(n).map
            elif isinstance(n, nd.ConsumeExit):
                n.consume = ret.entry_node(n).consume

        # Reinitialize memlets
        for edge in ret.edges():
            edge.data.try_initialize(context['sdfg'], ret, edge)

        return ret

    def _repr_html_(self):
        """ HTML representation of a state, used mainly for Jupyter
            notebooks. """
        # Create dummy SDFG with this state as the only one
        from dace.sdfg import SDFG
        arrays = set(n.data for n in self.data_nodes())
        sdfg = SDFG(self.label)
        sdfg._arrays = {k: self._parent.arrays[k] for k in arrays}
        sdfg.add_node(self)

        return sdfg._repr_html_()

    def symbols_defined_at(self, node: nd.Node) -> Dict[str, dtypes.typeclass]:
        """
        Returns all symbols available to a given node.
        The symbols a node can access are a combination of the global SDFG
        symbols, symbols defined in inter-state paths to its state,
        and symbols defined in scope entries in the path to this node.
        :param node: The given node.
        :return: A dictionary mapping symbol names to their types.
        """
        from dace.sdfg.sdfg import SDFG

        if node is None:
            return collections.OrderedDict()

        sdfg: SDFG = self.parent

        # Start with global symbols
        symbols = collections.OrderedDict(sdfg.symbols)
        for desc in sdfg.arrays.values():
            symbols.update([(str(s), s.dtype) for s in desc.free_symbols])

        # Add symbols from inter-state edges along the path to the state
        try:
            start_state = sdfg.start_state
            for path in sdfg.all_simple_paths(start_state, self, as_edges=True):
                for e in path:
                    symbols.update(e.data.new_symbols(symbols))
        except ValueError:
            # Cannot determine starting state (possibly some inter-state edges
            # do not yet exist)
            for e in sdfg.edges():
                symbols.update(e.data.new_symbols(symbols))

        # Find scopes this node is situated in
        sdict = self.scope_dict()
        scope_list = []
        curnode = node
        while sdict[curnode] is not None:
            curnode = sdict[curnode]
            scope_list.append(curnode)

        # Add the scope symbols top-down
        for scope_node in reversed(scope_list):
            symbols.update(scope_node.new_symbols(sdfg, self, symbols))

        return symbols

    # Dynamic SDFG creation API
    ##############################
    def add_read(self,
                 array_or_stream_name: str,
                 debuginfo=None) -> nd.AccessNode:
        """ Adds a read-only access node to this SDFG state.
            :param array_or_stream_name: The name of the array/stream.
            :return: An array access node.
        """
        debuginfo = _getdebuginfo(debuginfo or self._default_lineinfo)
        node = nd.AccessNode(array_or_stream_name,
                             dtypes.AccessType.ReadOnly,
                             debuginfo=debuginfo)
        self.add_node(node)
        return node

    def add_write(self,
                  array_or_stream_name: str,
                  debuginfo=None) -> nd.AccessNode:
        """ Adds a write-only access node to this SDFG state.
            :param array_or_stream_name: The name of the array/stream.
            :return: An array access node.
        """
        debuginfo = _getdebuginfo(debuginfo or self._default_lineinfo)
        node = nd.AccessNode(array_or_stream_name,
                             dtypes.AccessType.WriteOnly,
                             debuginfo=debuginfo)
        self.add_node(node)
        return node

    def add_access(self,
                   array_or_stream_name: str,
                   debuginfo=None) -> nd.AccessNode:
        """ Adds a general (read/write) access node to this SDFG state.
            :param array_or_stream_name: The name of the array/stream.
            :return: An array access node.
        """
        debuginfo = _getdebuginfo(debuginfo or self._default_lineinfo)
        node = nd.AccessNode(array_or_stream_name,
                             dtypes.AccessType.ReadWrite,
                             debuginfo=debuginfo)
        self.add_node(node)
        return node

    def add_tasklet(
        self,
        name: str,
        inputs: Union[Set[str], Dict[str, dtypes.typeclass]],
        outputs: Union[Set[str], Dict[str, dtypes.typeclass]],
        code: str,
        language: dtypes.Language = dtypes.Language.Python,
        location: dict = None,
        debuginfo=None,
    ):
        """ Adds a tasklet to the SDFG state. """
        debuginfo = _getdebuginfo(debuginfo or self._default_lineinfo)

        # Make dictionary of autodetect connector types from set
        if isinstance(inputs, (set, collections.abc.KeysView)):
            inputs = {k: None for k in inputs}
        if isinstance(outputs, (set, collections.abc.KeysView)):
            outputs = {k: None for k in outputs}

        tasklet = nd.Tasklet(
            name,
            inputs,
            outputs,
            code,
            language,
            location=location,
            debuginfo=debuginfo,
        )
        self.add_node(tasklet)
        return tasklet

    def add_nested_sdfg(
        self,
        sdfg: 'dace.sdfg.SDFG',
        parent,
        inputs: Union[Set[str], Dict[str, dtypes.typeclass]],
        outputs: Union[Set[str], Dict[str, dtypes.typeclass]],
        symbol_mapping: Dict[str, Any] = None,
        name=None,
        schedule=dtypes.ScheduleType.Default,
        location=None,
        debuginfo=None,
    ):
        """ Adds a nested SDFG to the SDFG state. """
        if name is None:
            name = sdfg.label
        debuginfo = _getdebuginfo(debuginfo or self._default_lineinfo)

        sdfg.parent = self
        sdfg.parent_sdfg = self.parent

        sdfg.update_sdfg_list([])

        # Make dictionary of autodetect connector types from set
        if isinstance(inputs, (set, collections.abc.KeysView)):
            inputs = {k: None for k in inputs}
        if isinstance(outputs, (set, collections.abc.KeysView)):
            outputs = {k: None for k in outputs}

        s = nd.NestedSDFG(
            name,
            sdfg,
            inputs,
            outputs,
            symbol_mapping=symbol_mapping,
            schedule=schedule,
            location=location,
            debuginfo=debuginfo,
        )
        self.add_node(s)

        sdfg.parent_nsdfg_node = s

        # Add "default" undefined symbols if None are given
        symbols = sdfg.free_symbols
        if symbol_mapping is None:
            symbol_mapping = {s: s for s in symbols}
            s.symbol_mapping = symbol_mapping

        # Validate missing symbols
        missing_symbols = [s for s in symbols if s not in symbol_mapping]
        if missing_symbols:
            raise ValueError('Missing symbols on nested SDFG "%s": %s' %
                             (name, missing_symbols))

        # Add new global symbols to nested SDFG
        from dace.codegen.tools.type_inference import infer_expr_type
        for sym, symval in s.symbol_mapping.items():
            if sym not in sdfg.symbols:
                # TODO: Think of a better way to avoid calling
                # symbols_defined_at in this moment
                sdfg.add_symbol(
                    sym,
                    infer_expr_type(symval, self.parent.symbols)
                    or dtypes.typeclass(int))

        return s

    def _make_iterators(self, ndrange):
        # Input can either be a dictionary or a list of pairs
        if isinstance(ndrange, list):
            params = [k for k, v in ndrange]
            ndrange = {k: v for k, v in ndrange}
        else:
            params = list(ndrange.keys())
        map_range = SubsetProperty.from_string(", ".join(
            [ndrange[p] for p in params]))
        return params, map_range

    def add_map(
            self,
            name,
            ndrange: Union[Dict[str, str], List[Tuple[str, str]]],
            schedule=dtypes.ScheduleType.Default,
            unroll=False,
            debuginfo=None,
    ) -> Tuple[nd.MapEntry, nd.MapExit]:
        """ Adds a map entry and map exit.
            :param name:      Map label
            :param ndrange:   Mapping between range variable names and their
                              subsets (parsed from strings)
            :param schedule:  Map schedule type
            :param unroll:    True if should unroll the map in code generation

            :return: (map_entry, map_exit) node 2-tuple
        """
        debuginfo = _getdebuginfo(debuginfo or self._default_lineinfo)
        map = nd.Map(name,
                     *self._make_iterators(ndrange),
                     schedule=schedule,
                     unroll=unroll,
                     debuginfo=debuginfo)
        map_entry = nd.MapEntry(map)
        map_exit = nd.MapExit(map)
        self.add_nodes_from([map_entry, map_exit])
        return map_entry, map_exit

    def add_consume(
        self,
        name,
        elements: Tuple[str, str],
        condition: str = None,
        schedule=dtypes.ScheduleType.Default,
        chunksize=1,
        debuginfo=None,
        language=dtypes.Language.Python
    ) -> Tuple[nd.ConsumeEntry, nd.ConsumeExit]:
        """ Adds consume entry and consume exit nodes.
            :param name:      Label
            :param elements:  A 2-tuple signifying the processing element
                              index and number of total processing elements
            :param condition: Quiescence condition to finish consuming, or
                              None (by default) to consume until the stream
                              is empty for the first time. If false, will
                              consume forever.
            :param schedule:  Consume schedule type.
            :param chunksize: Maximal number of elements to consume at a time.
            :param debuginfo: Source code line information for debugging.
            :param language:  Code language for ``condition``.

            :return: (consume_entry, consume_exit) node 2-tuple
        """
        if len(elements) != 2:
            raise TypeError("Elements must be a 2-tuple of "
                            "(PE_index, num_PEs)")
        pe_tuple = (elements[0], SymbolicProperty.from_string(elements[1]))

        debuginfo = _getdebuginfo(debuginfo or self._default_lineinfo)
        consume = nd.Consume(name,
                             pe_tuple,
                             CodeBlock(condition, language),
                             schedule,
                             chunksize,
                             debuginfo=debuginfo)
        entry = nd.ConsumeEntry(consume)
        exit = nd.ConsumeExit(consume)

        self.add_nodes_from([entry, exit])
        return entry, exit

    def add_mapped_tasklet(
            self,
            name: str,
            map_ranges: Dict[str, sbs.Subset],
            inputs: Dict[str, mm.Memlet],
            code: str,
            outputs: Dict[str, mm.Memlet],
            schedule=dtypes.ScheduleType.Default,
            unroll_map=False,
            location=None,
            language=dtypes.Language.Python,
            debuginfo=None,
            external_edges=False,
            input_nodes: Optional[Dict[str, nd.AccessNode]] = None,
            output_nodes: Optional[Dict[str, nd.AccessNode]] = None,
            propagate=True) -> Tuple[nd.Tasklet, nd.MapEntry, nd.MapExit]:
        """ Convenience function that adds a map entry, tasklet, map exit,
            and the respective edges to external arrays.
            :param name:       Tasklet (and wrapping map) name
            :param map_ranges: Mapping between variable names and their
                               subsets
            :param inputs:     Mapping between input local variable names and
                               their memlets
            :param code:       Code (written in `language`)
            :param outputs:    Mapping between output local variable names and
                               their memlets
            :param schedule:   Map schedule
            :param unroll_map: True if map should be unrolled in code
                               generation
            :param location:   Execution location indicator.
            :param language:   Programming language in which the code is
                               written
            :param debuginfo:  Debugging information (mostly for DIODE)
            :param external_edges: Create external access nodes and connect
                                   them with memlets automatically
            :param input_nodes: Mapping between data names and corresponding
                                input nodes to link to, if external_edges is
                                True.
            :param output_nodes: Mapping between data names and corresponding
                                 output nodes to link to, if external_edges is
                                 True.
            :param propagate: If True, computes outer memlets via propagation.
                              False will run faster but the SDFG may not be
                              semantically correct.
            :return: tuple of (tasklet, map_entry, map_exit)
        """
        map_name = name + "_map"
        debuginfo = _getdebuginfo(debuginfo or self._default_lineinfo)

        # Create appropriate dictionaries from inputs
        tinputs = {k: None for k, v in inputs.items()}
        toutputs = {k: None for k, v in outputs.items()}

        tasklet = nd.Tasklet(
            name,
            tinputs,
            toutputs,
            code,
            language=language,
            location=location,
            debuginfo=debuginfo,
        )
        map = nd.Map(map_name,
                     *self._make_iterators(map_ranges),
                     schedule=schedule,
                     unroll=unroll_map,
                     debuginfo=debuginfo)
        map_entry = nd.MapEntry(map)
        map_exit = nd.MapExit(map)
        self.add_nodes_from([map_entry, tasklet, map_exit])

        # Create access nodes
        inpdict = {}
        outdict = {}
        if external_edges:
            input_nodes = input_nodes or {}
            output_nodes = output_nodes or {}
            input_data = set(memlet.data for memlet in inputs.values())
            output_data = set(memlet.data for memlet in outputs.values())
            for inp in input_data:
                if inp in input_nodes:
                    inpdict[inp] = input_nodes[inp]
                else:
                    inpdict[inp] = self.add_read(inp)
            for out in output_data:
                if out in output_nodes:
                    outdict[out] = output_nodes[out]
                else:
                    outdict[out] = self.add_write(out)

        # Connect inputs from map to tasklet
        tomemlet = {}
        for name, memlet in inputs.items():
            # Set memlet local name
            memlet.name = name
            # Add internal memlet edge
            self.add_edge(map_entry, None, tasklet, name, memlet)
            tomemlet[memlet.data] = memlet

        # If there are no inputs, add empty memlet
        if len(inputs) == 0:
            self.add_edge(map_entry, None, tasklet, None, mm.Memlet())

        if external_edges:
            for inp, inpnode in inpdict.items():
                # Add external edge
                if propagate:
                    outer_memlet = propagate_memlet(self, tomemlet[inp],
                                                    map_entry, True)
                else:
                    outer_memlet = tomemlet[inp]
                self.add_edge(inpnode, None, map_entry, "IN_" + inp,
                              outer_memlet)

                # Add connectors to internal edges
                for e in self.out_edges(map_entry):
                    if e.data.data == inp:
                        e._src_conn = "OUT_" + inp

                # Add connectors to map entry
                map_entry.add_in_connector("IN_" + inp)
                map_entry.add_out_connector("OUT_" + inp)

        # Connect outputs from tasklet to map
        tomemlet = {}
        for name, memlet in outputs.items():
            # Set memlet local name
            memlet.name = name
            # Add internal memlet edge
            self.add_edge(tasklet, name, map_exit, None, memlet)
            tomemlet[memlet.data] = memlet

        # If there are no outputs, add empty memlet
        if len(outputs) == 0:
            self.add_edge(tasklet, None, map_exit, None, mm.Memlet())

        if external_edges:
            for out, outnode in outdict.items():
                # Add external edge
                if propagate:
                    outer_memlet = propagate_memlet(self, tomemlet[out],
                                                    map_exit, True)
                else:
                    outer_memlet = tomemlet[out]
                self.add_edge(map_exit, "OUT_" + out, outnode, None,
                              outer_memlet)

                # Add connectors to internal edges
                for e in self.in_edges(map_exit):
                    if e.data.data == out:
                        e._dst_conn = "IN_" + out

                # Add connectors to map entry
                map_exit.add_in_connector("IN_" + out)
                map_exit.add_out_connector("OUT_" + out)

        return tasklet, map_entry, map_exit

    def add_reduce(
            self,
            wcr,
            axes,
            identity=None,
            schedule=dtypes.ScheduleType.Default,
            debuginfo=None,
    ) -> 'dace.libraries.standard.Reduce':
        """ Adds a reduction node.
            :param wcr: A lambda function representing the reduction operation
            :param axes: A tuple of axes to reduce the input memlet from, or
                         None for all axes
            :param identity: If not None, initializes output memlet values
                                 with this value
            :param schedule: Reduction schedule type

            :return: A Reduce node
        """
        import dace.libraries.standard as stdlib  # Avoid import loop
        debuginfo = _getdebuginfo(debuginfo or self._default_lineinfo)
        result = stdlib.Reduce(wcr,
                               axes,
                               identity,
                               schedule=schedule,
                               debuginfo=debuginfo)
        self.add_node(result)
        return result

    def add_pipeline(self,
                     name,
                     ndrange,
                     init_size=0,
                     init_overlap=False,
                     drain_size=0,
                     drain_overlap=False,
                     schedule=dtypes.ScheduleType.FPGA_Device,
                     debuginfo=None,
                     **kwargs) -> Tuple[nd.PipelineEntry, nd.PipelineExit]:
        """ Adds a pipeline entry and pipeline exit. These are used for FPGA
            kernels to induce distinct behavior between an "initialization"
            phase, a main streaming phase, and a "draining" phase, which require
            a additive number of extra loop iterations (i.e., N*M + I + D),
            where I and D are the number of initialization/drain iterations.
            The code can detect which phase it is in by querying the
            init_condition() and drain_condition() boolean variable.

            :param name:          Pipeline label
            :param ndrange:       Mapping between range variable names and
                                  their subsets (parsed from strings)
            :param init_size:     Number of iterations of initialization phase.
            :param init_overlap:  Whether the initialization phase overlaps
                                  with the "main" streaming phase of the loop.
            :param drain_size:    Number of iterations of draining phase.
            :param drain_overlap: Whether the draining phase overlaps with
                                  the "main" streaming phase of the loop.
            :return: (map_entry, map_exit) node 2-tuple
        """
        debuginfo = _getdebuginfo(debuginfo or self._default_lineinfo)
        pipeline = nd.Pipeline(name,
                               *self._make_iterators(ndrange),
                               init_size=init_size,
                               init_overlap=init_overlap,
                               drain_size=drain_size,
                               drain_overlap=drain_overlap,
                               schedule=schedule,
                               debuginfo=debuginfo,
                               **kwargs)
        pipeline_entry = nd.PipelineEntry(pipeline)
        pipeline_exit = nd.PipelineExit(pipeline)
        self.add_nodes_from([pipeline_entry, pipeline_exit])
        return pipeline_entry, pipeline_exit

    def add_edge_pair(
        self,
        scope_node,
        internal_node,
        external_node,
        internal_memlet,
        external_memlet=None,
        scope_connector=None,
        internal_connector=None,
        external_connector=None,
    ):
        """ Adds two edges around a scope node (e.g., map entry, consume
            exit).

            The internal memlet (connecting to the internal node) has to be
            specified. If external_memlet (i.e., connecting to the node out
            of the scope) is not specified, it is propagated automatically
            using internal_memlet and the scope.

            :param scope_node: A scope node (for example, map exit) to add
                               edges around.
            :param internal_node: The node within the scope to connect to. If
                                  `scope_node` is an entry node, this means
                                  the node connected to the outgoing edge,
                                  else incoming.
            :param external_node: The node out of the scope to connect to.
            :param internal_memlet: The memlet on the edge to/from
                                    internal_node.
            :param external_memlet: The memlet on the edge to/from
                                    external_node (optional, will propagate
                                    internal_memlet if not specified).
            :param scope_connector: A scope connector name (or a unique
                                    number if not specified).
            :param internal_connector: The connector on internal_node to
                                       connect to.
            :param external_connector: The connector on external_node to
                                       connect to.
            :return: A 2-tuple representing the (internal, external) edges.
        """
        if not isinstance(scope_node, (nd.EntryNode, nd.ExitNode)):
            raise ValueError("scope_node is not a scope entry/exit")

        # Autodetermine scope connector ID
        if scope_connector is None:
            # Pick out numbered connectors that do not lead into the scope range
            conn_id = 1
            for conn in (scope_node.in_connectors.keys()
                         | scope_node.out_connectors.keys()):
                if conn.startswith("IN_") or conn.startswith("OUT_"):
                    conn_name = conn[conn.find("_") + 1:]
                    try:
                        cid = int(conn_name)
                        if cid >= conn_id:
                            conn_id = cid + 1
                    except (TypeError, ValueError):
                        pass
            scope_connector = str(conn_id)

        # Add connectors
        scope_node.add_in_connector("IN_" + scope_connector)
        scope_node.add_out_connector("OUT_" + scope_connector)
        ##########################

        # Add internal edge
        if isinstance(scope_node, nd.EntryNode):
            iedge = self.add_edge(
                scope_node,
                "OUT_" + scope_connector,
                internal_node,
                internal_connector,
                internal_memlet,
            )
        else:
            iedge = self.add_edge(
                internal_node,
                internal_connector,
                scope_node,
                "IN_" + scope_connector,
                internal_memlet,
            )

        # Add external edge
        if external_memlet is None:
            # If undefined, propagate
            external_memlet = propagate_memlet(self, internal_memlet,
                                               scope_node, True)

        if isinstance(scope_node, nd.EntryNode):
            eedge = self.add_edge(
                external_node,
                external_connector,
                scope_node,
                "IN_" + scope_connector,
                external_memlet,
            )
        else:
            eedge = self.add_edge(
                scope_node,
                "OUT_" + scope_connector,
                external_node,
                external_connector,
                external_memlet,
            )

        return (iedge, eedge)

    def add_memlet_path(self,
                        *path_nodes,
                        memlet=None,
                        src_conn=None,
                        dst_conn=None,
                        propagate=True):
        """ Adds a path of memlet edges between the given nodes, propagating
            from the given innermost memlet.

            :param *path_nodes: Nodes participating in the path (in the given
                                order).
            :keyword memlet: (mandatory) The memlet at the innermost scope
                             (e.g., the incoming memlet to a tasklet (last
                             node), or an outgoing memlet from an array
                             (first node), followed by scope exits).
            :keyword src_conn: Connector at the beginning of the path.
            :keyword dst_conn: Connector at the end of the path.
        """
        if memlet is None:
            raise TypeError("Innermost memlet cannot be None")
        if len(path_nodes) < 2:
            raise ValueError("Memlet path must consist of at least 2 nodes")

        src_node = path_nodes[0]
        dst_node = path_nodes[-1]

        # Add edges first so that scopes can be understood
        edges = [
            self.add_edge(path_nodes[i], None, path_nodes[i + 1], None,
                          mm.Memlet()) for i in range(len(path_nodes) - 1)
        ]

        if not isinstance(memlet, mm.Memlet):
            raise TypeError("Expected Memlet, got: {}".format(
                type(memlet).__name__))

        if any(isinstance(n, nd.EntryNode) for n in path_nodes):
            propagate_forward = False
        else:  # dst node's scope is higher than src node, propagate out
            propagate_forward = True

        # Innermost edge memlet
        cur_memlet = memlet

        # Verify that connectors exist
        if (not memlet.is_empty() and hasattr(edges[0].src, "out_connectors")
                and isinstance(edges[0].src, nd.CodeNode)
                and not isinstance(edges[0].src, nd.LibraryNode) and
            (src_conn is None or src_conn not in edges[0].src.out_connectors)):
            raise ValueError("Output connector {} does not exist in {}".format(
                src_conn, edges[0].src.label))
        if (not memlet.is_empty() and hasattr(edges[-1].dst, "in_connectors")
                and isinstance(edges[-1].dst, nd.CodeNode)
                and not isinstance(edges[-1].dst, nd.LibraryNode) and
            (dst_conn is None or dst_conn not in edges[-1].dst.in_connectors)):
            raise ValueError("Input connector {} does not exist in {}".format(
                dst_conn, edges[-1].dst.label))

        path = edges if propagate_forward else reversed(edges)
        # Propagate and add edges
        for i, edge in enumerate(path):
            # Figure out source and destination connectors
            if propagate_forward:
                sconn = src_conn if i == 0 else ("OUT_" +
                                                 edge.src.last_connector())
                dconn = (dst_conn if i == len(edges) - 1 else
                         ("IN_" + edge.dst.next_connector()))
            else:
                sconn = (src_conn if i == len(edges) - 1 else
                         ("OUT_" + edge.src.next_connector()))
                dconn = dst_conn if i == 0 else ("IN_" +
                                                 edge.dst.last_connector())

            if cur_memlet.is_empty():
                if propagate_forward:
                    sconn = src_conn if i == 0 else None
                    dconn = dst_conn if i == len(edges) - 1 else None
                else:
                    sconn = src_conn if i == len(edges) - 1 else None
                    dconn = dst_conn if i == 0 else None

            # Modify edge to match memlet path
            edge._src_conn = sconn
            edge._dst_conn = dconn
            edge._data = cur_memlet

            # Add connectors to edges
            if propagate_forward:
                if dconn is not None:
                    edge.dst.add_in_connector(dconn)
                if sconn is not None:
                    edge.src.add_out_connector(sconn)
            else:
                if dconn is not None:
                    edge.dst.add_in_connector(dconn)
                if sconn is not None:
                    edge.src.add_out_connector(sconn)

            # Propagate current memlet to produce the next one
            if i < len(edges) - 1:
                snode = edge.dst if propagate_forward else edge.src
                if not cur_memlet.is_empty():
                    if propagate:
                        cur_memlet = propagate_memlet(self, cur_memlet, snode,
                                                      True)
        # Try to initialize memlets
        for edge in edges:
            edge.data.try_initialize(self.parent, self, edge)

    # DEPRECATED FUNCTIONS
    ######################################
    def add_array(self,
                  name,
                  shape,
                  dtype,
                  storage=dtypes.StorageType.Default,
                  transient=False,
                  strides=None,
                  offset=None,
                  lifetime=dtypes.AllocationLifetime.Scope,
                  debuginfo=None,
                  total_size=None,
                  find_new_name=False,
                  alignment=0):
        """ @attention: This function is deprecated. """
        warnings.warn(
            'The "SDFGState.add_array" API is deprecated, please '
            'use "SDFG.add_array" and "SDFGState.add_access"',
            DeprecationWarning)
        # Workaround to allow this legacy API
        if name in self.parent._arrays:
            del self.parent._arrays[name]
        self.parent.add_array(name,
                              shape,
                              dtype,
                              storage,
                              transient,
                              strides,
                              offset,
                              lifetime,
                              debuginfo,
                              find_new_name=find_new_name,
                              total_size=total_size,
                              alignment=alignment)
        return self.add_access(name, debuginfo)

    def add_stream(
        self,
        name,
        dtype,
        buffer_size=1,
        shape=(1, ),
        storage=dtypes.StorageType.Default,
        transient=False,
        offset=None,
        lifetime=dtypes.AllocationLifetime.Scope,
        debuginfo=None,
    ):
        """ @attention: This function is deprecated. """
        warnings.warn(
            'The "SDFGState.add_stream" API is deprecated, please '
            'use "SDFG.add_stream" and "SDFGState.add_access"',
            DeprecationWarning)
        # Workaround to allow this legacy API
        if name in self.parent._arrays:
            del self.parent._arrays[name]
        self.parent.add_stream(
            name,
            dtype,
            buffer_size,
            shape,
            storage,
            transient,
            offset,
            lifetime,
            debuginfo,
        )
        return self.add_access(name, debuginfo)

    def add_scalar(
        self,
        name,
        dtype,
        storage=dtypes.StorageType.Default,
        transient=False,
        lifetime=dtypes.AllocationLifetime.Scope,
        debuginfo=None,
    ):
        """ @attention: This function is deprecated. """
        warnings.warn(
            'The "SDFGState.add_scalar" API is deprecated, please '
            'use "SDFG.add_scalar" and "SDFGState.add_access"',
            DeprecationWarning)
        # Workaround to allow this legacy API
        if name in self.parent._arrays:
            del self.parent._arrays[name]
        self.parent.add_scalar(name, dtype, storage, transient, lifetime,
                               debuginfo)
        return self.add_access(name, debuginfo)

    def add_transient(self,
                      name,
                      shape,
                      dtype,
                      storage=dtypes.StorageType.Default,
                      strides=None,
                      offset=None,
                      lifetime=dtypes.AllocationLifetime.Scope,
                      debuginfo=None,
                      total_size=None,
                      alignment=0):
        """ @attention: This function is deprecated. """
        return self.add_array(name,
                              shape,
                              dtype,
                              storage,
                              True,
                              strides,
                              offset,
                              lifetime,
                              debuginfo,
                              total_size=total_size,
                              alignment=alignment)

    def fill_scope_connectors(self):
        """ Creates new "IN_%d" and "OUT_%d" connectors on each scope entry
            and exit, depending on array names. """
        for nid, node in enumerate(self.nodes()):
            ####################################################
            # Add connectors to scope entries
            if isinstance(node, nd.EntryNode):
                # Find current number of input connectors
                num_inputs = len([
                    e for e in self.in_edges(node)
                    if e.dst_conn is not None and e.dst_conn.startswith("IN_")
                ])

                conn_to_data = {}

                # Append input connectors and get mapping of connectors to data
                for edge in self.in_edges(node):
                    if edge.dst_conn is not None and edge.dst_conn.startswith(
                            "IN_"):
                        conn_to_data[edge.data.data] = edge.dst_conn[3:]

                    # We're only interested in edges without connectors
                    if edge.dst_conn is not None or edge.data.data is None:
                        continue
                    edge._dst_conn = "IN_" + str(num_inputs + 1)
                    node.add_in_connector(edge.dst_conn)
                    conn_to_data[edge.data.data] = num_inputs + 1

                    num_inputs += 1

                # Set the corresponding output connectors
                for edge in self.out_edges(node):
                    if edge.src_conn is not None:
                        continue
                    if edge.data.data is None:
                        continue
                    edge._src_conn = "OUT_" + str(conn_to_data[edge.data.data])
                    node.add_out_connector(edge.src_conn)
            ####################################################
            # Same treatment for scope exits
            if isinstance(node, nd.ExitNode):
                # Find current number of output connectors
                num_outputs = len([
                    e for e in self.out_edges(node)
                    if e.src_conn is not None and e.src_conn.startswith("OUT_")
                ])

                conn_to_data = {}

                # Append output connectors and get mapping of connectors to data
                for edge in self.out_edges(node):
                    if edge.src_conn is not None and edge.src_conn.startswith(
                            "OUT_"):
                        conn_to_data[edge.data.data] = edge.src_conn[4:]

                    # We're only interested in edges without connectors
                    if edge.src_conn is not None or edge.data.data is None:
                        continue
                    edge._src_conn = "OUT_" + str(num_outputs + 1)
                    node.add_out_connector(edge.src_conn)
                    conn_to_data[edge.data.data] = num_outputs + 1

                    num_outputs += 1

                # Set the corresponding input connectors
                for edge in self.in_edges(node):
                    if edge.dst_conn is not None:
                        continue
                    if edge.data.data is None:
                        continue
                    edge._dst_conn = "IN_" + str(conn_to_data[edge.data.data])
                    node.add_in_connector(edge.dst_conn)


class StateSubgraphView(SubgraphView, StateGraphView):
    """ A read-only subgraph view of an SDFG state. """
    def __init__(self, graph, subgraph_nodes):
        super().__init__(graph, subgraph_nodes)<|MERGE_RESOLUTION|>--- conflicted
+++ resolved
@@ -657,17 +657,9 @@
         """
         for node in nodes:
             for e in self.in_edges(node):
-<<<<<<< HEAD
-                if e.dst_conn in node.in_connectors:
-                    yield e, node.in_connectors[e.dst_conn]
-            for e in self.out_edges(node):
-                if e.src_conn in node.out_connectors:
-                    yield e, node.out_connectors[e.src_conn]
-=======
                 yield e, (node.in_connectors[e.dst_conn] if e.dst_conn else None)
             for e in self.out_edges(node):
                 yield e, (node.out_connectors[e.src_conn] if e.src_conn else None)
->>>>>>> 8a245853
 
     def add_node(self, node):
         if not isinstance(node, nd.Node):
