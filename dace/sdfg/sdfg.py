# Copyright 2019-2020 ETH Zurich and the DaCe authors. All rights reserved.
import ast
import astunparse
import collections
import copy
import errno
import itertools
import os
import pickle, json
from pydoc import locate
import random
import re
import shutil
import sys
from typing import Any, Dict, Iterator, List, Optional, Set, Tuple, Type, Union
import warnings
import numpy as np
import sympy as sp

import dace
import dace.serialize
from dace import (data as dt, memlet as mm, subsets as sbs, dtypes, properties,
                  symbolic)
from dace.sdfg.scope import ScopeTree
from dace.sdfg.replace import replace, replace_properties
from dace.sdfg.validation import (InvalidSDFGError, validate_sdfg)
from dace.config import Config
from dace.frontend.python import wrappers
from dace.sdfg import nodes as nd
from dace.sdfg.graph import OrderedDiGraph, Edge, SubgraphView
from dace.sdfg.state import SDFGState
from dace.sdfg.propagation import propagate_memlets_sdfg
from dace.dtypes import validate_name
from dace.properties import (make_properties, Property, CodeProperty,
                             TransformationHistProperty, SDFGReferenceProperty,
                             DictProperty, OrderedDictProperty, CodeBlock)


def _arrays_to_json(arrays):
    if arrays is None:
        return None
    return {k: dace.serialize.to_json(v) for k, v in arrays.items()}


def _arrays_from_json(obj, context=None):
    if obj is None:
        return {}
    return {k: dace.serialize.from_json(v, context) for k, v in obj.items()}


def _assignments_from_string(astr):
    """ Returns a dictionary of assignments from a semicolon-delimited
        string of expressions. """

    result = {}
    for aitem in astr.split(';'):
        aitem = aitem.strip()
        m = re.search(r'([^=\s]+)\s*=\s*([^=]+)', aitem)
        result[m.group(1)] = m.group(2)

    return result


def _assignments_to_string(assdict):
    """ Returns a semicolon-delimited string from a dictionary of assignment
        expressions. """
    return '; '.join(['%s=%s' % (k, v) for k, v in assdict.items()])


@make_properties
class InterstateEdge(object):
    """ An SDFG state machine edge. These edges can contain a condition
        (which may include data accesses for data-dependent decisions) and
        zero or more assignments of values to inter-state variables (e.g.,
        loop iterates).
    """

    assignments = Property(
        dtype=dict,
        desc="Assignments to perform upon transition (e.g., 'x=x+1; y = 0')",
        from_string=_assignments_from_string,
        to_string=_assignments_to_string)
    condition = CodeProperty(desc="Transition condition",
                             default=CodeBlock("1"))

    def __init__(self, condition: CodeBlock = None, assignments=None):
        if condition is None:
            condition = CodeBlock("1")

        if assignments is None:
            assignments = {}

        if isinstance(condition, str):
            self.condition = CodeBlock(condition)
        elif isinstance(condition, ast.AST):
            self.condition = CodeBlock([condition])
        elif isinstance(condition, list):
            self.condition = CodeBlock(condition)
        else:
            self.condition = condition
        self.assignments = assignments

    def is_unconditional(self):
        """ Returns True if the state transition is unconditional. """
        return (self.condition is None or InterstateEdge.condition.to_string(
            self.condition).strip() == "1" or self.condition.as_string == "")

    def condition_sympy(self):
        return symbolic.pystr_to_symbolic(self.condition.as_string)

    @property
    def free_symbols(self) -> Set[str]:
        """ Returns a set of symbols used in this edge's properties. """
        # Symbols in conditions and assignments
        result = set(
            map(str, dace.symbolic.symbols_in_ast(self.condition.code[0])))
        for assign in self.assignments.values():
            result |= set(
                map(str,
                    symbolic.pystr_to_symbolic(assign).free_symbols))

        return result - set(self.assignments.keys())

    def new_symbols(self, symbols) -> Dict[str, dtypes.typeclass]:
        """
        Returns a mapping between symbols defined by this edge (i.e.,
        assignments) to their type.
        """
        from dace.codegen.tools.type_inference import infer_expr_type
        return {
            k: infer_expr_type(v, symbols)
            for k, v in self.assignments.items()
        }

    def to_json(self, parent=None):
        return {
            'type': type(self).__name__,
            'attributes': dace.serialize.all_properties_to_json(self),
            'label': self.label
        }

    @staticmethod
    def from_json(json_obj, context=None):
        # Create dummy object
        ret = InterstateEdge()
        dace.serialize.set_properties_from_json(ret, json_obj, context=context)

        return ret

    @property
    def label(self):
        assignments = ','.join(
            ['%s=%s' % (k, v) for k, v in self.assignments.items()])

        # Edge with assigment only (no condition)
        if self.condition.as_string == '1':
            # Edge without conditions or assignments
            if len(self.assignments) == 0:
                return ''
            return assignments

        # Edge with condition only (no assignment)
        if len(self.assignments) == 0:
            return self.condition.as_string

        # Edges with assigments and conditions
        return self.condition.as_string + '; ' + assignments


@make_properties
class SDFG(OrderedDiGraph):
    """ The main intermediate representation of code in DaCe.

        A Stateful DataFlow multiGraph (SDFG) is a directed graph of directed
        acyclic multigraphs (i.e., where two nodes can be connected by more
        than one edge). The top-level directed graph represents a state
        machine, where edges can contain state transition conditions and
        assignments (see the `InterstateEdge` class documentation). The nested
        acyclic multigraphs represent dataflow, where nodes may represent data
        regions in memory, tasklets, or parametric graph scopes (see
        `dace.sdfg.nodes` for a full list of available node types); edges in
        the multigraph represent data movement using memlets, as described in
        the `Memlet` class documentation.
    """

    arg_types = OrderedDictProperty(default={}, desc="Formal parameter list")
    constants_prop = Property(dtype=dict,
                              default={},
                              desc="Compile-time constants")
    _arrays = Property(dtype=dict,
                       desc="Data descriptors for this SDFG",
                       to_json=_arrays_to_json,
                       from_json=_arrays_from_json)
    symbols = DictProperty(str,
                           dtypes.typeclass,
                           desc="Global symbols for this SDFG")

    global_code = DictProperty(
        str,
        CodeBlock,
        desc="Code generated in a global scope on the output files.")
    init_code = DictProperty(
        str, CodeBlock, desc="Code generated in the `__dace_init` function.")
    exit_code = DictProperty(
        str, CodeBlock, desc="Code generated in the `__dace_exit` function.")

    orig_sdfg = SDFGReferenceProperty(allow_none=True)
    transformation_hist = TransformationHistProperty()

    def __init__(self,
                 name: str,
                 arg_types: Dict[str, dt.Data] = None,
                 constants: Dict[str, Tuple[dt.Data, Any]] = None,
                 propagate: bool = True,
                 parent=None):
        """ Constructs a new SDFG.
            :param name: Name for the SDFG (also used as the filename for
                         the compiled shared library).
            :param symbols: Additional dictionary of symbol names -> types that the SDFG
                            defines, apart from symbolic data sizes.
            :param propagate: If False, disables automatic propagation of
                              memlet subsets from scopes outwards. Saves
                              processing time but disallows certain
                              transformations.
            :param parent: The parent SDFG or SDFG state (for nested SDFGs).
        """
        super(SDFG, self).__init__()
        self._name = name
        if name is not None and not validate_name(name):
            raise InvalidSDFGError('Invalid SDFG name "%s"' % name, self, None)

        self.arg_types = arg_types or collections.OrderedDict()
        self.constants_prop = {}
        if constants is not None:
            for cstname, (cst_dtype, cstval) in constants.items():
                self.add_constant(cstname, cstval, cst_dtype)

        self._propagate = propagate
        self._parent = parent
        self.symbols = {}
        self._parent_sdfg = None
        self._parent_nsdfg_node = None
        self._sdfg_list = [self]
        self._start_state = None
        self._arrays = {}  # type: Dict[str, dt.Array]
        self.global_code = {'frame': CodeBlock("", dtypes.Language.CPP)}
        self.init_code = {'frame': CodeBlock("", dtypes.Language.CPP)}
        self.exit_code = {'frame': CodeBlock("", dtypes.Language.CPP)}
        self.orig_sdfg = None
        self.transformation_hist = []

        # Counter to make it easy to create temp transients
        self._temp_transients = 0

        # Counter to resolve name conflicts
        self._orig_name = name
        self._num = 0

    @property
    def sdfg_id(self):
        """
        Returns the unique index of the current SDFG within the current
        tree of SDFGs (top-level SDFG is 0, nested SDFGs are greater).
        """
        return self.sdfg_list.index(self)

    def to_json(self):
        """ Serializes this object to JSON format.
            :return: A string representing the JSON-serialized SDFG.
        """
        tmp = super().to_json()

        # Location in the SDFG list
        self.reset_sdfg_list()
        tmp['sdfg_list_id'] = int(self.sdfg_id)

        tmp['attributes']['name'] = self.name

        return tmp

    @classmethod
    def from_json(cls, json_obj, context_info=None):
        context_info = context_info or {'sdfg': None}
        _type = json_obj['type']
        if _type != cls.__name__:
            raise TypeError("Class type mismatch")

        attrs = json_obj['attributes']
        nodes = json_obj['nodes']
        edges = json_obj['edges']

        ret = SDFG(name=attrs['name'],
                   arg_types=dace.serialize.loads(
                       dace.serialize.dumps(attrs['arg_types'])),
                   constants=dace.serialize.loads(
                       dace.serialize.dumps(attrs['constants_prop'])),
                   parent=context_info['sdfg'])

        dace.serialize.set_properties_from_json(
            ret, json_obj, ignore_properties={'constants_prop', 'name'})

        for n in nodes:
            nci = copy.copy(context_info)
            nci['sdfg'] = ret

            state = SDFGState.from_json(n, context=nci)
            ret.add_node(state)

        for e in edges:
            e = dace.serialize.loads(dace.serialize.dumps(e))
            ret.add_edge(ret.node(int(e.src)), ret.node(int(e.dst)), e.data)

        return ret

    @property
    def arrays(self):
        """ Returns a dictionary of data descriptors (`Data` objects) used
            in this SDFG, with an extra `None` entry for empty memlets.
        """
        return self._arrays

    def data(self, dataname: str):
        """ Looks up a data descriptor from its name, which can be an array, stream, or scalar symbol. """
        if dataname in self._arrays:
            return self._arrays[dataname]
        if str(dataname) in self.symbols:
            return self.symbols[str(dataname)]
        raise KeyError('Data descriptor with name "%s" not found in SDFG' %
                       dataname)

    def replace(self, name: str, new_name: str):
        """ Finds and replaces all occurrences of a symbol or array name in SDFG.
            :param name: Name to find.
            :param new_name: Name to replace.
            :raise FileExistsError: If name and new_name already exist as data descriptors or symbols.
        """
        def replace_dict(d, old, new):
            if old in d:
                if new in d:
                    raise FileExistsError('"%s" already exists in SDFG' % new)
                d[new] = d[old]
                del d[old]

        if name == new_name:
            return

        # Replace in arrays and symbols (if a variable name)
        if validate_name(new_name):
            replace_dict(self._arrays, name, new_name)
            replace_dict(self.symbols, name, new_name)

        # Replace inside data descriptors
        for array in self.arrays.values():
            replace_properties(array, name, new_name)

        # Replace in inter-state edges
        for edge in self.edges():
            replace_dict(edge.data.assignments, name, new_name)
            for k, v in edge.data.assignments.items():
                edge.data.assignments[k] = v.replace(name, new_name)
            condition = edge.data.condition
            edge.data.condition.as_string = condition.as_string.replace(
                name, new_name)

        # Replace in states
        for state in self.nodes():
            state.replace(name, new_name)

    def add_symbol(self, name, stype):
        """ Adds a symbol to the SDFG.
            :param name: Symbol name.
            :param stype: Symbol type.
        """
        if name in self.symbols:
            raise FileExistsError('Symbol "%s" already exists in SDFG' % name)
        if not isinstance(stype, dtypes.typeclass):
            stype = dtypes.DTYPE_TO_TYPECLASS[stype]
        self.symbols[name] = stype

    @property
    def start_state(self):
        """ Returns the starting state of this SDFG. """
        source_nodes = self.source_nodes()
        if len(source_nodes) == 1:
            return source_nodes[0]
        # If starting state is ambiguous (i.e., loop to initial state or more
        # than one possible start state), allow manually overriding start state
        if self._start_state is not None:
            return self._start_state
        raise ValueError('Ambiguous or undefined starting state for SDFG, '
                         'please use "is_start_state=True" when adding the '
                         'starting state with "add_state"')

    @start_state.setter
    def start_state(self, state_id):
        """ Manually sets the starting state of this SDFG.
            :param state_id: The node ID (use `node_id(state)`) of the
                             state to set.
        """
        states = self.nodes()
        if state_id < 0 or state_id >= len(states):
            raise ValueError("Invalid state ID")
        self._start_state = states[state_id]

    def set_global_code(self, cpp_code: str, location: str = 'frame'):
        """
        Sets C++ code that will be generated in a global scope on
        one of the generated code files.
        :param cpp_code: The code to set.
        :param location: The file/backend in which to generate the code.
                         Options are None (all files), "frame", "openmp",
                         "cuda", "xilinx", "intel_fpga", or any code generator
                         name.
        """
        self.global_code[location] = CodeBlock(cpp_code,
                                               dace.dtypes.Language.CPP)

    def set_init_code(self, cpp_code: str, location: str = 'frame'):
        """
        Sets C++ code that will be generated in the __dace_init_* functions on
        one of the generated code files.
        :param cpp_code: The code to set.
        :param location: The file/backend in which to generate the code.
                         Options are None (all files), "frame", "openmp",
                         "cuda", "xilinx", "intel_fpga", or any code generator
                         name.
        """
        self.init_code[location] = CodeBlock(cpp_code, dtypes.Language.CPP)

    def set_exit_code(self, cpp_code: str, location: str = 'frame'):
        """
        Sets C++ code that will be generated in the __dace_exit_* functions on
        one of the generated code files.
        :param cpp_code: The code to set.
        :param location: The file/backend in which to generate the code.
                         Options are None (all files), "frame", "openmp",
                         "cuda", "xilinx", "intel_fpga", or any code generator
                         name.
        """
        self.exit_code[location] = CodeBlock(cpp_code, dtypes.Language.CPP)

    def append_global_code(self, cpp_code: str, location: str = 'frame'):
        """
        Appends C++ code that will be generated in a global scope on
        one of the generated code files.
        :param cpp_code: The code to set.
        :param location: The file/backend in which to generate the code.
                         Options are None (all files), "frame", "openmp",
                         "cuda", "xilinx", "intel_fpga", or any code generator
                         name.
        """
        if location not in self.global_code:
            self.global_code[location] = CodeBlock('', dtypes.Language.CPP)
        self.global_code[location].code += cpp_code

    def append_init_code(self, cpp_code: str, location: str = 'frame'):
        """
        Appends C++ code that will be generated in the __dace_init_* functions on
        one of the generated code files.
        :param cpp_code: The code to append.
        :param location: The file/backend in which to generate the code.
                         Options are None (all files), "frame", "openmp",
                         "cuda", "xilinx", "intel_fpga", or any code generator
                         name.
        """
        if location not in self.init_code:
            self.init_code[location] = CodeBlock('', dtypes.Language.CPP)
        self.init_code[location].code += cpp_code

    def append_exit_code(self, cpp_code: str, location: str = 'frame'):
        """
        Appends C++ code that will be generated in the __dace_exit_* functions on
        one of the generated code files.
        :param cpp_code: The code to append.
        :param location: The file/backend in which to generate the code.
                         Options are None (all files), "frame", "openmp",
                         "cuda", "xilinx", "intel_fpga", or any code generator
                         name.
        """
        if location not in self.exit_code:
            self.exit_code[location] = CodeBlock('', dtypes.Language.CPP)
        self.exit_code[location].code += cpp_code

<<<<<<< HEAD

=======
>>>>>>> 8a245853
    def prepend_exit_code(self, cpp_code: str, location: str = 'frame'):
        """
        Prepends C++ code that will be generated in the __dace_exit_* functions on
        one of the generated code files.
<<<<<<< HEAD
        :param cpp_code: The code to append.
=======
        :param cpp_code: The code to prepend.
>>>>>>> 8a245853
        :param location: The file/backend in which to generate the code.
                         Options are None (all files), "frame", "openmp",
                         "cuda", "xilinx", "intel_fpga", or any code generator
                         name.
        """
        if location not in self.exit_code:
            self.exit_code[location] = CodeBlock('', dtypes.Language.CPP)
        self.exit_code[location].code = cpp_code + self.exit_code[location].code

    def append_transformation(self, transformation):
        """
        Appends a transformation to the treansformation history of this SDFG.
        If this is the first transformation being applied, it also saves the
        initial state of the SDFG to return to and play back the history.
        :param transformation: The transformation to append.
        """
        # Make sure the transformation is appended to the root SDFG.
        if self.sdfg_id != 0:
            self.sdfg_list[0].append_transformation(transformation)
            return

        if not self.orig_sdfg:
            clone = copy.deepcopy(self)
            clone.transformation_hist = []
            clone.orig_sdfg = None
            self.orig_sdfg = clone
        self.transformation_hist.append(transformation)


    ##########################################
    # Instrumentation-related methods

    def is_instrumented(self) -> bool:
        """ Returns True if the SDFG has performance instrumentation enabled on
            it or any of its elements. """
        try:
            next(n for n, _ in self.all_nodes_recursive()
                 if hasattr(n, 'instrument') and
                 n.instrument != dtypes.InstrumentationType.No_Instrumentation)
            return True
        except StopIteration:
            return False

    def get_instrumentation_reports(self) -> \
            List['dace.codegen.instrumentation.InstrumentationReport']:
        """
        Returns a list of instrumentation reports from previous runs of
        this SDFG.
        :return: A List of timestamped InstrumentationReport objects.
        """
        # Avoid import loops
        from dace.codegen.instrumentation import InstrumentationReport

        path = os.path.join(self.build_folder, 'perf')
        return [
            InstrumentationReport(os.path.join(path, fname))
            for fname in os.listdir(path) if fname.startswith('report-')
        ]

    def get_latest_report(self) -> \
            Optional['dace.codegen.instrumentation.InstrumentationReport']:
        """
        Returns an instrumentation report from the latest run of this SDFG, or
        None if the file does not exist.
        :return: A timestamped InstrumentationReport object, or None if does
                 not exist.
        """
        path = os.path.join(self.build_folder, 'perf')
        files = [f for f in os.listdir(path) if f.startswith('report-')]
        if len(files) == 0:
            return None

        # Avoid import loops
        from dace.codegen.instrumentation import InstrumentationReport

        return InstrumentationReport(
            os.path.join(path,
                         sorted(files, reverse=True)[0]))

    ##########################################

    @property
    def build_folder(self) -> str:
        """ Returns a relative path to the build cache folder for this SDFG. """
        if Config.get_bool('testing', 'single_cache'):
            return os.path.join('.dacecache', 'test')
        else:
            return os.path.join('.dacecache', self.name)

    def remove_data(self, name, validate=True):
        """ Removes a data descriptor from the SDFG.
            :param name: The name of the data descriptor to remove.
            :param validate: If True, verifies that there are no access
                             nodes that are using this data descriptor
                             prior to removing it.
        """
        # Verify first that there are no access nodes that use this data
        if validate:
            for state in self.nodes():
                for node in state.nodes():
                    if isinstance(node, nd.AccessNode) and nd.data == name:
                        raise ValueError("Data descriptor %s is already used"
                                         "in node %s, state %s" %
                                         (name, node, state))

        del self._arrays[name]

    def reset_sdfg_list(self):
        if self.parent_sdfg is not None:
            self._sdfg_list = self.parent_sdfg.reset_sdfg_list()
        else:
            self._sdfg_list = list(self.all_sdfgs_recursive())
        return self._sdfg_list

    def update_sdfg_list(self, sdfg_list):
        # TODO: Refactor
        sub_sdfg_list = self._sdfg_list
        for sdfg in sdfg_list:
            if sdfg not in sub_sdfg_list:
                sub_sdfg_list.append(sdfg)
        if self._parent_sdfg is not None:
            self._parent_sdfg.update_sdfg_list(sub_sdfg_list)
            self._sdfg_list = self._parent_sdfg.sdfg_list
            for sdfg in sub_sdfg_list:
                sdfg._sdfg_list = self._sdfg_list
        else:
            self._sdfg_list = sub_sdfg_list

    @property
    def sdfg_list(self):
        return self._sdfg_list

    def set_sourcecode(self, code: str, lang=None):
        """ Set the source code of this SDFG (for IDE purposes).
            :param code: A string of source code.
            :param lang: A string representing the language of the source code,
                         for syntax highlighting and completion.
        """
        self.sourcecode = {'code': code, 'language': lang}

    @property
    def name(self):
        """ The name of this SDFG. """
        if self._name != self._orig_name:
            return self._name
        newname = self._orig_name
        numbers = []
        for sdfg in self._sdfg_list:
            if sdfg is not self and sdfg._orig_name == self._orig_name:
                numbers.append(sdfg._num)
        while self._num in numbers:
            self._num += 1
        if self._num > 0:
            newname = '{}_{}'.format(self._orig_name, self._num)
            self._name = newname
        return newname

    @property
    def label(self):
        """ The name of this SDFG. """
        #return self._name
        return self.name

    @property
    def constants(self):
        """ A dictionary of compile-time constants defined in this SDFG. """
        result = {}
        # Merge with parent's constants
        if self._parent_sdfg is not None:
            result.update(self._parent_sdfg.constants)

        def cast(dtype: dt.Data, value: Any):
            """ Cast a value to the given data type. """
            if isinstance(dtype, dt.Array):
                return value
            elif isinstance(dtype, dt.Scalar):
                return dtype.dtype(value)
            raise TypeError('Unsupported data type %s' % dtype)

        result.update({k: cast(*v) for k, v in self.constants_prop.items()})
        return result

    def add_constant(self, name: str, value: Any, dtype: dt.Data = None):
        """ Adds/updates a new compile-time constant to this SDFG. A constant
            may either be a scalar or a numpy ndarray thereof.
            :param name: The name of the constant.
            :param value: The constant value.
            :param dtype: Optional data type of the symbol, or None to deduce
                          automatically.
        """
        def get_type(obj):
            if isinstance(obj, np.ndarray):
                return dt.Array(dtypes.DTYPE_TO_TYPECLASS[obj.dtype.type],
                                shape=obj.shape)
            elif isinstance(obj, dtypes.typeclass):
                return dt.Scalar(type(obj))
            elif type(obj) in dtypes.DTYPE_TO_TYPECLASS:
                return dt.Scalar(dtypes.DTYPE_TO_TYPECLASS[type(obj)])
            raise TypeError('Unrecognized constant type: %s' % type(obj))

        self.constants_prop[name] = (dtype or get_type(value), value)

    @property
    def propagate(self):
        return self._propagate

    @propagate.setter
    def propagate(self, propagate: bool):
        self._propagate = propagate

    @property
    def parent(self):
        """ Returns the parent SDFG state of this SDFG, if exists. """
        return self._parent

    @property
    def parent_sdfg(self):
        """ Returns the parent SDFG of this SDFG, if exists. """
        return self._parent_sdfg

    @property
    def parent_nsdfg_node(self):
        """ Returns the parent NestedSDFG node of this SDFG, if exists. """
        return self._parent_nsdfg_node

    @parent.setter
    def parent(self, value):
        self._parent = value

    @parent_sdfg.setter
    def parent_sdfg(self, value):
        self._parent_sdfg = value

    @parent_nsdfg_node.setter
    def parent_nsdfg_node(self, value):
        self._parent_nsdfg_node = value

    def nodes(self) -> List[SDFGState]:
        return super().nodes()

    def node(self, id) -> SDFGState:
        return super().node(id)

    def add_node(self, node, is_start_state=False):
        """ Adds a new node to the SDFG. Must be an SDFGState or a subclass
            thereof.
            :param node: The node to add.
            :param is_start_state: If True, sets this node as the starting
                                   state.
        """
        if not isinstance(node, SDFGState):
            raise TypeError("Expected SDFGState, got " + str(type(node)))
        super(SDFG, self).add_node(node)
        if is_start_state == True:
            self.start_state = len(self.nodes()) - 1

    def add_edge(self, u, v, edge):
        """ Adds a new edge to the SDFG. Must be an InterstateEdge or a
            subclass thereof.
            :param u: Source node.
            :param v: Destination node.
            :param edge: The edge to add.
        """
        if not isinstance(u, SDFGState):
            raise TypeError("Expected SDFGState, got: {}".format(
                type(u).__name__))
        if not isinstance(v, SDFGState):
            raise TypeError("Expected SDFGState, got: {}".format(
                type(v).__name__))
        if not isinstance(edge, InterstateEdge):
            raise TypeError("Expected InterstateEdge, got: {}".format(
                type(edge).__name__))
        return super(SDFG, self).add_edge(u, v, edge)

    def states(self):
        """ Alias that returns the nodes (states) in this SDFG. """
        return self.nodes()

    def all_nodes_recursive(
            self) -> Iterator[Tuple[nd.Node, Union['SDFG', 'SDFGState']]]:
        """ Iterate over all nodes in this SDFG, including states, nodes in
            states, and recursive states and nodes within nested SDFGs,
            returning tuples on the form (node, parent), where the parent is
            either the SDFG (for states) or a DFG (nodes). """
        for node in self.nodes():
            yield node, self
            yield from node.all_nodes_recursive()

    def all_sdfgs_recursive(self):
        """ Iterate over this and all nested SDFGs. """
        yield self
        for state in self.nodes():
            for node in state.nodes():
                if isinstance(node, nd.NestedSDFG):
                    yield from node.sdfg.all_sdfgs_recursive()

    def all_edges_recursive(self):
        """ Iterate over all edges in this SDFG, including state edges,
            inter-state edges, and recursively edges within nested SDFGs,
            returning tuples on the form (edge, parent), where the parent is
            either the SDFG (for states) or a DFG (nodes). """
        for e in self.edges():
            yield e, self
        for node in self.nodes():
            yield from node.all_edges_recursive()

    def arrays_recursive(self):
        """ Iterate over all arrays in this SDFG, including arrays within
            nested SDFGs. Yields 3-tuples of (sdfg, array name, array)."""
        for aname, arr in self.arrays.items():
            yield self, aname, arr
        for state in self.nodes():
            for node in state.nodes():
                if isinstance(node, nd.NestedSDFG):
                    yield from node.sdfg.arrays_recursive()

    @property
    def free_symbols(self) -> Set[str]:
        """
        Returns a set of symbol names that are used by the SDFG, but not
        defined within it. This property is used to determine the symbolic
        parameters of the SDFG and verify that ``SDFG.symbols`` is complete.
        :note: Assumes that the graph is valid (i.e., without undefined or
               overlapping symbols).
        """
        defined_syms = set()
        free_syms = set()

        # Start with the set of SDFG free symbols
        free_syms |= set(self.symbols.keys())

        # Add free data symbols and exclude data descriptor names
        for name, desc in self.arrays.items():
            free_syms |= set(map(str, desc.free_symbols))
            defined_syms.add(name)

        # Add free state symbols
        for state in self.nodes():
            free_syms |= state.free_symbols

        # Add free inter-state symbols
        for e in self.edges():
            defined_syms |= set(e.data.new_symbols({}).keys())
            free_syms |= e.data.free_symbols

        defined_syms |= set(self.constants.keys())

        # Subtract symbols defined in inter-state edges and constants
        return free_syms - defined_syms

    def arglist(self) -> Dict[str, dt.Data]:
        """
        Returns an ordered dictionary of arguments (names and types) required
        to invoke this SDFG.

        The arguments follow the following order:
        <sorted data arguments>, <sorted scalar arguments>.
        Data arguments are all the non-transient data containers in the
        SDFG; and scalar arguments are all the non-transient scalar data
        containers and free symbols (see ``SDFG.free_symbols``). This structure
        will create a sorted list of pointers followed by a sorted list of PoDs
        and structs.

        :return: An ordered dictionary of (name, data descriptor type) of all
                 the arguments, sorted as defined here.
        """
        # Start with data descriptors
        data_args = {
            k: v
            for k, v in self.arrays.items()
            if not v.transient and not isinstance(v, dt.Scalar)
        }
        scalar_args = {
            k: v
            for k, v in self.arrays.items() if not v.transient
            and isinstance(v, dt.Scalar) and not k.startswith('__dace')
        }

        # Add global free symbols to scalar arguments
        scalar_args.update({
            k: dt.Scalar(self.symbols[k])
            for k in self.free_symbols if not k.startswith('__dace')
        })

        # Fill up ordered dictionary
        result = collections.OrderedDict()
        for k, v in itertools.chain(sorted(data_args.items()),
                                    sorted(scalar_args.items())):
            result[k] = v

        return result

    def signature_arglist(self, with_types=True, for_call=False):
        """ Returns a list of arguments necessary to call this SDFG,
            formatted as a list of C definitions.
            :param with_types: If True, includes argument types in the result.
            :param for_call: If True, returns arguments that can be used when
                             calling the SDFG.
            :return: A list of strings. For example: `['float *A', 'int b']`.
        """
        return [
            v.as_arg(name=k, with_types=with_types, for_call=for_call)
            for k, v in self.arglist().items()
        ]

    def signature(self, with_types=True, for_call=False):
        """ Returns a C/C++ signature of this SDFG, used when generating code.
            :param with_types: If True, includes argument types (can be used
                               for a function prototype). If False, only
                               include argument names (can be used for function
                               calls).
            :param for_call: If True, returns arguments that can be used when
                             calling the SDFG.
        """
        return ", ".join(self.signature_arglist(with_types, for_call))

    # TODO(later): Also implement the "_repr_svg_" method for static output
    def _repr_html_(self):
        """ HTML representation of the SDFG, used mainly for Jupyter
            notebooks. """
        from dace.jupyter import isnotebook, preamble

        result = ''
        if not isnotebook():
            result = preamble()

        # Create renderer canvas and load SDFG
        result += """
<div id="contents_{uid}" style="position: relative; resize: vertical; overflow: auto"></div>
<script>
    var sdfg_{uid} = {sdfg};
    var renderer_{uid} = new SDFGRenderer(parse_sdfg(sdfg_{uid}),
        document.getElementById('contents_{uid}'));
</script>""".format(
            # Dumping to a string so that Jupyter Javascript can parse it
            # recursively
            sdfg=dace.serialize.dumps(dace.serialize.dumps(self.to_json())),
            uid=random.randint(0, sys.maxsize - 1))

        return result

    def transients(self):
        """ Returns a dictionary mapping transient data descriptors to their
            parent scope entry node, or None if top-level (i.e., exists in
            multiple scopes). """

        result = {}
        tstate = {}

        for (i, state) in enumerate(self.nodes()):
            scope_dict = state.scope_dict()
            for node in state.nodes():
                if isinstance(node,
                              nd.AccessNode) and node.desc(self).transient:
                    arrname = node.data
                    # If transient is accessed in more than one state, it is a
                    # top-level transient
                    if arrname in tstate and tstate[arrname] != i:
                        tstate[arrname] = None
                        result[arrname] = None
                    else:
                        tstate[arrname] = i
                        result[arrname] = scope_dict[node]

        return result

    def shared_transients(self):
        """ Returns a list of transient data that appears in more than one
            state. """
        seen = {}
        shared = []

        # If a transient is present in an inter-state edge, it is shared
        for interstate_edge in self.edges():
            for sym in interstate_edge.data.free_symbols:
                if sym in self.arrays and self.arrays[sym].transient:
                    seen[sym] = interstate_edge
                    shared.append(sym)

        # If transient is accessed in more than one state, it is shared
        for state in self.nodes():
            for node in state.nodes():
                if isinstance(node,
                              nd.AccessNode) and node.desc(self).transient:
                    if node.desc(self).toplevel or (node.data in seen and
                                                    seen[node.data] != state):
                        shared.append(node.data)
                    seen[node.data] = state

        return dtypes.deduplicate(shared)

    def input_arrays(self):
        """ Returns a list of input arrays that need to be fed into the SDFG.
        """
        result = []
        for state in self.nodes():
            for node in state.source_nodes():
                if isinstance(node, nd.AccessNode):
                    if node not in result:
                        result.append(node)
        return result

    def output_arrays(self):
        """ Returns a list of output arrays that need to be returned from the
            SDFG. """
        result = []
        for state in self.nodes():
            for node in state.sink_nodes():
                if isinstance(node, nd.AccessNode):
                    if node not in result:
                        result.append(node)
        return result

    def save(self,
             filename: str,
             use_pickle=False,
             with_metadata=False,
             exception=None):
        """ Save this SDFG to a file.
            :param filename: File name to save to.
            :param use_pickle: Use Python pickle as the SDFG format (default:
                               JSON).
            :param with_metadata: Save property metadata (e.g. name,
                                  description). False or True override current
                                  option, whereas None keeps default.
            :param exception: If not None, stores error information along with
                              SDFG.
        """
        try:
            os.makedirs(os.path.dirname(filename), exist_ok=True)
        except (FileNotFoundError, FileExistsError):
            pass

        if use_pickle:
            with open(filename, "wb") as fp:
                symbolic.SympyAwarePickler(fp).dump(self)
        else:
            if with_metadata is not None:
                old_meta = dace.serialize.JSON_STORE_METADATA
                dace.serialize.JSON_STORE_METADATA = with_metadata
            with open(filename, "w") as fp:
                json_output = self.to_json()
                if exception:
                    json_output['error'] = exception.to_json()
                fp.write(dace.serialize.dumps(json_output))
            if with_metadata is not None:
                dace.serialize.JSON_STORE_METADATA = old_meta

    def view(self, filename=None):
        """View this sdfg in the system's HTML viewer
           :param filename: the filename to write the HTML to. If `None`, a temporary file will be created.
        """
        from diode.sdfv import view
        view(self, filename=filename)

    @staticmethod
    def from_file(filename: str):
        """ Constructs an SDFG from a file.
            :param filename: File name to load SDFG from.
            :return: An SDFG.
        """
        with open(filename, "rb") as fp:
            firstbyte = fp.read(1)
            fp.seek(0)
            if firstbyte == b'{':  # JSON file
                sdfg_json = json.load(fp)
                sdfg = SDFG.from_json(sdfg_json)
            else:  # Pickle
                sdfg = symbolic.SympyAwareUnpickler(fp).load()

            if not isinstance(sdfg, SDFG):
                raise TypeError("Loaded file is not an SDFG (loaded "
                                "type: %s)" % type(sdfg).__name__)
            return sdfg

    # Dynamic SDFG creation API
    ##############################
    def add_state(self, label=None, is_start_state=False) -> 'SDFGState':
        """ Adds a new SDFG state to this graph and returns it.
            :param label: State label.
            :param is_start_state: If True, resets SDFG starting state to this
                                   state.
            :return: A new SDFGState object.
        """
        if label is None or any([s.label == label for s in self.nodes()]):
            i = len(self)
            base = "state" if label is None else label
            while True:
                # Append a number. If the state already exists, increment the
                # number until it doesn't
                label = "{}_{}".format(base, i)
                if any([s.label == label for s in self.nodes()]):
                    i += 1
                else:
                    break
        state = SDFGState(label, self)

        self.add_node(state, is_start_state=is_start_state)
        return state

    def add_state_before(self,
                         state: 'SDFGState',
                         label=None,
                         is_start_state=False) -> 'SDFGState':
        """ Adds a new SDFG state before an existing state, reconnecting
            predecessors to it instead.
            :param state: The state to prepend the new state before.
            :param label: State label.
            :param is_start_state: If True, resets SDFG starting state to this
                                   state.
            :return: A new SDFGState object.
        """
        new_state = self.add_state(label, is_start_state)
        # Reconnect
        for e in self.in_edges(state):
            self.remove_edge(e)
            self.add_edge(e.src, new_state, e.data)
        # Add unconditional connection between the new state and the current
        self.add_edge(new_state, state, InterstateEdge())
        return new_state

    def add_state_after(self,
                        state: 'SDFGState',
                        label=None,
                        is_start_state=False) -> 'SDFGState':
        """ Adds a new SDFG state after an existing state, reconnecting
            it to the successors instead.
            :param state: The state to append the new state after.
            :param label: State label.
            :param is_start_state: If True, resets SDFG starting state to this
                                   state.
            :return: A new SDFGState object.
        """
        new_state = self.add_state(label, is_start_state)
        # Reconnect
        for e in self.out_edges(state):
            self.remove_edge(e)
            self.add_edge(new_state, e.dst, e.data)
        # Add unconditional connection between the current and the new state
        self.add_edge(state, new_state, InterstateEdge())
        return new_state

    def _find_new_name(self, name: str):
        """ Tries to find a new name by adding an underscore and a number. """
        index = 0
        while (name + ('_%d' % index)) in self._arrays:
            index += 1

        return name + ('_%d' % index)

    def add_array(self,
                  name: str,
                  shape,
                  dtype,
                  storage=dtypes.StorageType.Default,
                  transient=False,
                  strides=None,
                  offset=None,
                  lifetime=dace.dtypes.AllocationLifetime.Scope,
                  debuginfo=None,
                  allow_conflicts=False,
                  total_size=None,
                  find_new_name=False,
                  alignment=0,
                  may_alias=False) -> Tuple[str, dt.Array]:
        """ Adds an array to the SDFG data descriptor store. """

        # convert strings to int if possible
        newshape = []
        for s in shape:
            try:
                newshape.append(int(s))
            except:
                newshape.append(dace.symbolic.pystr_to_symbolic(s))
        shape = newshape

        if isinstance(dtype, type) and dtype in dtypes._CONSTANT_TYPES[:-1]:
            dtype = dtypes.typeclass(dtype)

        desc = dt.Array(dtype,
                        shape,
                        storage=storage,
                        allow_conflicts=allow_conflicts,
                        transient=transient,
                        strides=strides,
                        offset=offset,
                        lifetime=lifetime,
                        alignment=alignment,
                        debuginfo=debuginfo,
                        total_size=total_size,
                        may_alias=may_alias)

        return self.add_datadesc(name, desc, find_new_name=find_new_name), desc

    def add_stream(self,
                   name: str,
                   dtype,
                   buffer_size=1,
                   shape=(1, ),
                   storage=dtypes.StorageType.Default,
                   transient=False,
                   offset=None,
                   lifetime=dace.dtypes.AllocationLifetime.Scope,
                   debuginfo=None,
                   find_new_name=False) -> Tuple[str, dt.Stream]:
        """ Adds a stream to the SDFG data descriptor store. """

        if isinstance(dtype, type) and dtype in dtypes._CONSTANT_TYPES[:-1]:
            dtype = dtypes.typeclass(dtype)

        desc = dt.Stream(
            dtype=dtype,
            buffer_size=buffer_size,
            shape=shape,
            storage=storage,
            transient=transient,
            offset=offset,
            lifetime=lifetime,
            debuginfo=debuginfo,
        )

        return self.add_datadesc(name, desc, find_new_name=find_new_name), desc

    def add_scalar(self,
                   name: str,
                   dtype,
                   storage=dtypes.StorageType.Default,
                   transient=False,
                   lifetime=dace.dtypes.AllocationLifetime.Scope,
                   debuginfo=None,
                   find_new_name=False) -> Tuple[str, dt.Scalar]:
        """ Adds a scalar to the SDFG data descriptor store. """

        if isinstance(dtype, type) and dtype in dtypes._CONSTANT_TYPES[:-1]:
            dtype = dtypes.typeclass(dtype)

        desc = dt.Scalar(
            dtype,
            storage=storage,
            transient=transient,
            lifetime=lifetime,
            debuginfo=debuginfo,
        )

        return self.add_datadesc(name, desc, find_new_name=find_new_name), desc

    def add_transient(self,
                      name,
                      shape,
                      dtype,
                      storage=dtypes.StorageType.Default,
                      strides=None,
                      offset=None,
                      lifetime=dace.dtypes.AllocationLifetime.Scope,
                      debuginfo=None,
                      allow_conflicts=False,
                      total_size=None,
                      find_new_name=False,
                      alignment=0,
                      may_alias=False) -> Tuple[str, dt.Array]:
        """ Convenience function to add a transient array to the data
            descriptor store. """
        return self.add_array(name,
                              shape,
                              dtype,
                              storage,
                              True,
                              strides,
                              offset,
                              lifetime=lifetime,
                              debuginfo=debuginfo,
                              allow_conflicts=allow_conflicts,
                              total_size=total_size,
                              alignment=alignment,
                              may_alias=may_alias,
                              find_new_name=find_new_name)

    def temp_data_name(self):
        """ Returns a temporary data descriptor name that can be used in this SDFG. """

        name = '__tmp%d' % self._temp_transients
        while name in self._arrays:
            self._temp_transients += 1
            name = '__tmp%d' % self._temp_transients
        self._temp_transients += 1

        return name

    def add_temp_transient(self,
                           shape,
                           dtype,
                           storage=dtypes.StorageType.Default,
                           strides=None,
                           offset=None,
                           lifetime=dace.dtypes.AllocationLifetime.Scope,
                           debuginfo=None,
                           allow_conflicts=False,
                           total_size=None,
                           alignment=0,
                           may_alias=False):
        """ Convenience function to add a transient array with a temporary name to the data
            descriptor store. """
        return self.add_array(self.temp_data_name(),
                              shape,
                              dtype,
                              storage,
                              True,
                              strides,
                              offset,
                              lifetime=lifetime,
                              alignment=alignment,
                              debuginfo=debuginfo,
                              allow_conflicts=allow_conflicts,
                              total_size=total_size,
                              may_alias=may_alias)

    def add_datadesc(self,
                     name: str,
                     datadesc: dt.Data,
                     find_new_name=False) -> str:
        """ Adds an existing data descriptor to the SDFG array store.
            :param name: Name to use.
            :param datadesc: Data descriptor to add.
            :param find_new_name: If True and data descriptor with this name
                                  exists, finds a new name to add.
            :return: Name of the new data descriptor
        """
        if not isinstance(name, str):
            raise TypeError("Data descriptor name must be a string. Got %s" %
                            type(name).__name__)
        # If exists, fail
        if name in self._arrays:
            if find_new_name:
                name = self._find_new_name(name)
            else:
                raise NameError('Array or Stream with name "%s" already exists '
                                "in SDFG" % name)
        self._arrays[name] = datadesc

        # Add free symbols to the SDFG global symbol storage
        for sym in datadesc.free_symbols:
            if sym.name not in self.symbols:
                self.add_symbol(sym.name, sym.dtype)

        return name

    def add_loop(
        self,
        before_state,
        loop_state,
        after_state,
        loop_var: str,
        initialize_expr: str,
        condition_expr: str,
        increment_expr: str,
        loop_end_state=None,
    ):
        """ Helper function that adds a looping state machine around a
            given state (or sequence of states).
            :param before_state: The state after which the loop should
                                 begin, or None if the loop is the first
                                 state (creates an empty state).
            :param loop_state: The state that begins the loop. See also
                               `loop_end_state` if the loop is multi-state.
            :param after_state: The state that should be invoked after
                                the loop ends, or None if the program
                                should terminate (creates an empty state).
            :param loop_var: A name of an inter-state variable to use
                             for the loop. If None, `initialize_expr`
                             and `increment_expr` must be None.
            :param initialize_expr: A string expression that is assigned
                                    to `loop_var` before the loop begins.
                                    If None, does not define an expression.
            :param condition_expr: A string condition that occurs every
                                   loop iteration. If None, loops forever
                                   (undefined behavior).
            :param increment_expr: A string expression that is assigned to
                                   `loop_var` after every loop iteration.
                                    If None, does not define an expression.
            :param loop_end_state: If the loop wraps multiple states, the
                                   state where the loop iteration ends.
                                   If None, sets the end state to
                                   `loop_state` as well.
            :return: A 3-tuple of (`before_state`, generated loop guard state,
                                   `after_state`).
        """
        from dace.frontend.python.astutils import negate_expr  # Avoid import loops

        # Argument checks
        if loop_var is None and (initialize_expr or increment_expr):
            raise ValueError("Cannot initalize or increment an empty loop"
                             " variable")

        # Handling empty states
        if loop_end_state is None:
            loop_end_state = loop_state
        if before_state is None:
            before_state = self.add_state()
        if after_state is None:
            after_state = self.add_state()

        # Create guard state
        guard = self.add_state("guard")

        # Loop initialization
        init = None if initialize_expr is None else {loop_var: initialize_expr}
        self.add_edge(before_state, guard, InterstateEdge(assignments=init))

        # Loop condition
        if condition_expr:
            cond_ast = CodeBlock(condition_expr).code
        else:
            cond_ast = CodeBlock('True').code
        self.add_edge(guard, loop_state, InterstateEdge(cond_ast))
        self.add_edge(guard, after_state, InterstateEdge(negate_expr(cond_ast)))

        # Loop incrementation
        incr = None if increment_expr is None else {loop_var: increment_expr}
        self.add_edge(loop_end_state, guard, InterstateEdge(assignments=incr))

        return before_state, guard, after_state

    # SDFG queries
    ##############################

    def find_state(self, state_id_or_label):
        """ Finds a state according to its ID (if integer is provided) or
            label (if string is provided).

            :param state_id_or_label: State ID (if int) or label (if str).
            :return: An SDFGState object.
        """

        if isinstance(state_id_or_label, str):
            for s in self.nodes():
                if s.label == state_id_or_label:
                    return s
            raise LookupError("State %s not found" % state_id_or_label)
        elif isinstance(state_id_or_label, int):
            return self.nodes()[state_id_or_label]
        else:
            raise TypeError(
                "state_id_or_label is not an int nor string: {}".format(
                    state_id_or_label))

    def specialize(self, symbols: Dict[str, Any]):
        """ Sets symbolic values in this SDFG to constants.
            :param symbols: Values to specialize.
        """
        # Set symbol values to add
        syms = {
            # If symbols are passed, extract the value. If constants are
            # passed, use them directly.
            name: val.get() if isinstance(val, dace.symbolic.symbol) else val
            for name, val in symbols.items()
        }

        # Update constants
        for k, v in syms.items():
            self.add_constant(k, v)

    def optimize(self, optimizer=None) -> 'SDFG':
        """ 
        Optimize an SDFG using the CLI or external hooks. 
        :param optimizer: If defines a valid class name, it will be called
                          during compilation to transform the SDFG as
                          necessary. If None, uses configuration setting.
        :return: An SDFG (returns self if optimizer is in place)
        """
        # Fill in scope entry/exit connectors
        self.fill_scope_connectors()

        optclass = _get_optimizer_class(optimizer)
        if optclass is not None:
            # Propagate memlets in the graph
            if self._propagate:
                propagate_memlets_sdfg(self)

            opt = optclass(self)
            sdfg = opt.optimize()
        else:
            sdfg = self

        sdfg.save(os.path.join('_dacegraphs', 'program.sdfg'))
        return sdfg

    def compile(self, output_file=None) -> \
            'dace.codegen.compiler.CompiledSDFG':
        """ Compiles a runnable binary from this SDFG.
            :param output_file: If not None, copies the output library file to
                                the specified path.
            :return: A callable CompiledSDFG object.
        """

        # Importing these outside creates an import loop
        from dace.codegen import codegen, compiler

        if Config.get_bool("compiler", "use_cache"):
            # Try to see if a cached version of the binary exists
            binary_filename = compiler.get_binary_name(self.build_folder,
                                                       self.name)
            if os.path.isfile(binary_filename):
                # print("A cached binary was found!")
                return compiler.load_from_file(self, binary_filename)

        ############################
        # DaCe Compilation Process #

        # Clone SDFG as the other modules may modify its contents
        sdfg = copy.deepcopy(self)

        # Fill in scope entry/exit connectors
        sdfg.fill_scope_connectors()

        # Recursively expand library nodes that haven't been expanded yet
        sdfg.expand_library_nodes()

        # Generate code for the program by traversing the SDFG state by state
        program_objects = codegen.generate_code(sdfg)

        # Generate the program folder and write the source files
        program_folder = compiler.generate_program_folder(
            sdfg, program_objects, sdfg.build_folder)

        # Compile the code and get the shared library path
        shared_library = compiler.configure_and_compile(program_folder,
                                                        sdfg.name)

        # If provided, save output to path or filename
        if output_file is not None:
            if os.path.isdir(output_file):
                output_file = os.path.join(output_file,
                                           os.path.basename(shared_library))
            shutil.copyfile(shared_library, output_file)

        # Get the function handle
        return compiler.get_program_handle(shared_library, sdfg)

    def argument_typecheck(self, args, kwargs, types_only=False):
        """ Checks if arguments and keyword arguments match the SDFG
            types. Raises RuntimeError otherwise.

            :raise RuntimeError: Argument count mismatch.
            :raise TypeError: Argument type mismatch.
            :raise NotImplementedError: Unsupported argument type.
        """
        expected_args = self.arglist()

        # Omit return values from arguments
        expected_args = collections.OrderedDict([
            (k, v) for k, v in expected_args.items()
            if not k.startswith('__return')
        ])
        kwargs = {
            k: v
            for k, v in kwargs.items() if not k.startswith('__return')
        }

        num_args_passed = len(args) + len(kwargs)
        num_args_expected = len(expected_args)
        if num_args_passed < num_args_expected:
            expected_kwargs = list(expected_args.keys())[len(args):]
            missing_args = [k for k in expected_kwargs if k not in kwargs]
            raise RuntimeError("Missing arguments to SDFG: '%s'" %
                               (', '.join(missing_args)))
        elif num_args_passed > num_args_expected:
            unnecessary_args = []
            extra_args = len(args) - len(expected_args)
            if extra_args > 0:
                unnecessary_args.extend('Argument #%d' %
                                        (i + len(expected_args) + 1)
                                        for i in range(extra_args))
                unnecessary_args.extend(kwargs.keys())
            else:
                unnecessary_args = [
                    k for k in kwargs.keys() if k not in expected_args
                ]
            raise RuntimeError("Too many arguments to SDFG. Unnecessary "
                               "arguments: %s" % ', '.join(unnecessary_args))
        positional_args = list(args)
        for i, arg in enumerate(expected_args):
            expected = expected_args[arg]
            if i < len(positional_args):
                passed = positional_args[i]
            else:
                if arg not in kwargs:
                    raise RuntimeError(
                        "Missing argument to DaCe program: {}".format(arg))
                passed = kwargs[arg]
            if types_only:
                desc = dt.create_datadescriptor(passed)
                if not expected.is_equivalent(desc):
                    raise TypeError("Type mismatch for argument: "
                                    "expected %s, got %s" % (expected, desc))
                else:
                    continue
            if isinstance(expected, dace.data.Array):
                if not dtypes.is_array(passed):
                    raise TypeError("Type mismatch for argument {}: "
                                    "expected array type, got {}".format(
                                        arg, type(passed)))
            elif (isinstance(expected, dace.data.Scalar)
                  or isinstance(expected, dace.dtypes.typeclass)):
                if (not dtypes.isconstant(passed)
                        and not isinstance(passed, dace.symbolic.symbol)):
                    raise TypeError("Type mismatch for argument {}: "
                                    "expected scalar type, got {}".format(
                                        arg, type(passed)))
            elif isinstance(expected, dace.data.Stream):
                if not isinstance(passed, dace.dtypes.stream):
                    raise TypeError("Type mismatch for argument {}: "
                                    "expected stream type, got {}".format(
                                        arg, type(passed)))
            else:
                raise NotImplementedError(
                    "Type checking not implemented for type {} (argument "
                    "{})".format(type(expected).__name__, arg))

    def __call__(self, *args, **kwargs):
        """ Invokes an SDFG, generating and compiling code if necessary. """
        if Config.get_bool('optimizer', 'transform_on_call'):
            sdfg = self.optimize()
        else:
            sdfg = self

        binaryobj = sdfg.compile()

        # Verify passed arguments (unless disabled by the user)
        if dace.config.Config.get_bool("execution", "general", "check_args"):
            sdfg.argument_typecheck(args, kwargs)
        return binaryobj(*args, **kwargs)

    def fill_scope_connectors(self):
        """ Fills missing scope connectors (i.e., "IN_#"/"OUT_#" on entry/exit
            nodes) according to data on the memlets. """
        for state in self.nodes():
            state.fill_scope_connectors()

    def predecessor_state_transitions(self, state):
        """ Yields paths (lists of edges) that the SDFG can pass through
            before computing the given state. """
        from networkx import all_simple_paths

        for path in all_simple_paths(self, self.start_state, state):
            yield [
                next(e for e in self.out_edges(s) if e.dst == d)
                for s, d in zip(path[:-1], path[1:])
            ]

    def predecessor_states(self, state):
        """ Returns a list of unique states that the SDFG can pass through
            before computing the given state. """
        from networkx import all_simple_paths

        return set([
            n for path in all_simple_paths(self, self.start_state, state)
            for n in path
        ])

    def validate(self) -> None:
        validate_sdfg(self)

    def is_valid(self) -> bool:
        """ Returns True if the SDFG is verified correctly (using `validate`).
        """
        try:
            self.validate()
        except InvalidSDFGError:
            return False
        return True

    def apply_strict_transformations(self, validate=True, validate_all=False):
        """ Applies safe transformations (that will surely increase the
            performance) on the SDFG. For example, this fuses redundant states
            (safely) and removes redundant arrays.

            B{Note:} This is an in-place operation on the SDFG.
        """
        # These are imported in order to update the transformation registry
        from dace.transformation import dataflow, interstate
        # This is imported here to avoid an import loop
        from dace.transformation.pattern_matching import Transformation

        strict_transformations = [
            k for k, v in Transformation.extensions().items()
            if v.get('strict', False)
        ]
        self.apply_transformations_repeated(strict_transformations,
                                            validate=validate,
                                            strict=True,
                                            validate_all=validate_all)

    def apply_transformations(self,
                              xforms: Union[Type, List[Type]],
                              options: Optional[Union[Dict[str, Any],
                                                      List[Dict[str,
                                                                Any]]]] = None,
                              validate: bool = True,
                              validate_all: bool = False,
                              strict: bool = False,
                              states: Optional[List[Any]] = None) -> int:
        """ This function applies a transformation or a sequence thereof
            consecutively. Operates in-place.
            :param xforms: A Transformation class or a sequence.
            :param options: An optional dictionary (or sequence of dictionaries)
                            to modify transformation parameters.
            :param validate: If True, validates after all transformations.
            :param validate_all: If True, validates after every transformation.
            :param strict: If True, operates in strict transformation mode.
            :param states: If not None, specifies a subset of states to
                           apply transformations on.
            :return: Number of transformations applied.

            Examples::

                      # Applies MapTiling, then MapFusion, followed by
                      # GPUTransformSDFG, specifying parameters only for the
                      # first transformation.
                      sdfg.apply_transformations(
                        [MapTiling, MapFusion, GPUTransformSDFG],
                        options=[{'tile_size': 16}, {}, {}])
        """
        # Avoiding import loops
        from dace.transformation import optimizer
        from dace.transformation.pattern_matching import Transformation

        applied_transformations = collections.defaultdict(int)

        if isinstance(xforms, type) and issubclass(xforms, Transformation):
            xforms = [xforms]

        if isinstance(options, dict):
            options = [options]
        options = options or [dict() for _ in xforms]
        if len(options) != len(xforms):
            raise ValueError('Length of options and transformations mismatch')

        opt = optimizer.SDFGOptimizer(self, inplace=True)

        for xform, opts in zip(xforms, options):
            # Find only the first match
            try:
                match = next(m for m in opt.get_pattern_matches(
                    strict=strict, patterns=[xform], states=states))
            except StopIteration:
                continue
            sdfg = self.sdfg_list[match.sdfg_id]

            # Set transformation properties
            for prop_name, prop_val in opts.items():
                setattr(match, prop_name, prop_val)
            match.apply(sdfg)
            applied_transformations[type(match).__name__] += 1
            if validate_all:
                self.validate()

        if validate:
            self.validate()

        if Config.get_bool('debugprint') and len(applied_transformations) > 0:
            print('Applied {}.'.format(', '.join([
                '%d %s' % (v, k) for k, v in applied_transformations.items()
            ])))

        return sum(applied_transformations.values())

    def apply_transformations_repeated(
            self,
            xforms: Union[Type, List[Type]],
            options: Optional[Union[Dict[str, Any], List[Dict[str,
                                                              Any]]]] = None,
            validate: bool = True,
            validate_all: bool = False,
            strict: bool = False,
            states: Optional[List[Any]] = None) -> int:
        """ This function repeatedly applies a transformation or a set of
            (unique) transformations until none can be found. Operates in-place.
            :param xforms: A Transformation class or a set thereof.
            :param options: An optional dictionary (or sequence of dictionaries)
                            to modify transformation parameters.
            :param validate: If True, validates after all transformations.
            :param validate_all: If True, validates after every transformation.
            :param strict: If True, operates in strict transformation mode.
            :param states: If not None, specifies a subset of states to
                           apply transformations on.
            :return: Number of transformations applied.

            Examples::

                    # Applies InlineSDFG until no more subgraphs can be inlined
                    sdfg.apply_transformations_repeated(InlineSDFG)
        """
        # Avoiding import loops
        from dace.transformation import optimizer
        from dace.transformation.pattern_matching import Transformation

        applied_transformations = collections.defaultdict(int)

        if isinstance(xforms, type) and issubclass(xforms, Transformation):
            xforms = [xforms]

        # Ensure transformations are unique
        if len(xforms) != len(set(xforms)):
            raise ValueError('Transformation set must be unique')

        if isinstance(options, dict):
            options = [options]
        options = options or [dict() for _ in xforms]
        if len(options) != len(xforms):
            raise ValueError('Length of options and transformations mismatch')

        opt = optimizer.SDFGOptimizer(self, inplace=True)

        applied = True
        while applied:
            applied = False
            # Find and apply one of
            for match in opt.get_pattern_matches(strict=strict,
                                                 patterns=xforms,
                                                 states=states):
                sdfg = self.sdfg_list[match.sdfg_id]

                # Set transformation properties
                opts = next(o for x, o in zip(xforms, options)
                            if type(match) is x)
                for prop_name, prop_val in opts.items():
                    setattr(match, prop_name, prop_val)

                match.apply(sdfg)
                applied_transformations[type(match).__name__] += 1
                if validate_all:
                    self.validate()
                applied = True
                break

        if validate:
            self.validate()

        if Config.get_bool('debugprint') and len(applied_transformations) > 0:
            print('Applied {}.'.format(', '.join([
                '%d %s' % (v, k) for k, v in applied_transformations.items()
            ])))

        return sum(applied_transformations.values())

    def apply_gpu_transformations(self,
                                  states=None,
                                  validate=True,
                                  validate_all=False,
                                  strict=True):
        """ Applies a series of transformations on the SDFG for it to
            generate GPU code.
            :note: It is recommended to apply redundant array removal
            transformation after this transformation. Alternatively,
            you can apply_strict_transformations() after this transformation.
            :note: This is an in-place operation on the SDFG.
        """
        # Avoiding import loops
        from dace.transformation.interstate import GPUTransformSDFG

        self.apply_transformations(GPUTransformSDFG,
                                   validate=validate,
                                   validate_all=validate_all,
                                   strict=strict,
                                   states=states)

    def expand_library_nodes(self, recursive=True):
        """
        Recursively expand all unexpanded library nodes in the SDFG,
        resulting in a "pure" SDFG that the code generator can handle.
        :param recursive: If True, expands all library nodes recursively,
                          including library nodes that expand to library nodes.
        """

        states = list(self.states())
        while len(states) > 0:
            state = states.pop()
            expanded_something = False
            for node in list(state.nodes()):  # Make sure we have a copy
                if isinstance(node, nd.NestedSDFG):
                    node.sdfg.expand_library_nodes()  # Call recursively
                elif isinstance(node, nd.LibraryNode):
                    node.expand(self, state)
                    print("Automatically expanded library node \"" + str(node) +
                          "\".")
                    # We made a copy of the original list of nodes, so we keep
                    # iterating even though this list has now changed
                    if recursive:
                        expanded_something = True
            if expanded_something:
                states.append(state)  # Nodes have changed. Check state again

    def generate_code(self):
        """ Generates code from this SDFG and returns it.
            :return: A list of `CodeObject` objects containing the generated
                      code of different files and languages.
        """

        # Import loop "fix"
        from dace.codegen import codegen

        ################################
        # DaCe Code Generation Process #
        sdfg = copy.deepcopy(self)

        # Fill in scope entry/exit connectors
        sdfg.fill_scope_connectors()

        # Propagate memlets in the graph
        if sdfg.propagate:
            propagate_memlets_sdfg(sdfg)

        sdfg.save(os.path.join('_dacegraphs', 'program.sdfg'))

        # Generate code for the program by traversing the SDFG state by state
        program_code = codegen.generate_code(sdfg)

        return program_code

    def make_array_memlet(self, array: str):
        """Convenience method to generate a Memlet that transfers a full array.

           :param array: the name of the array
           :return: a Memlet that fully transfers array
        """
        return dace.Memlet.from_array(array, self.arrays[array])


def _get_optimizer_class(class_override):
    """ Imports and returns a class string defined in the configuration
        (under "optimizer.interface") or overridden in the input
        class_override argument. Empty string, False, or failure to find the
        class skips the process.

        @note: This method uses pydoc to locate the class.
    """
    clazz = class_override
    if class_override is None:
        clazz = Config.get("optimizer", "interface")

    if clazz == "" or clazz is False or str(clazz).strip() == "":
        return None

    result = locate(clazz)
    if result is None:
        warnings.warn('Optimizer interface class "%s" not found' % clazz)

    return result<|MERGE_RESOLUTION|>--- conflicted
+++ resolved
@@ -481,19 +481,12 @@
             self.exit_code[location] = CodeBlock('', dtypes.Language.CPP)
         self.exit_code[location].code += cpp_code
 
-<<<<<<< HEAD
-
-=======
->>>>>>> 8a245853
+
     def prepend_exit_code(self, cpp_code: str, location: str = 'frame'):
         """
         Prepends C++ code that will be generated in the __dace_exit_* functions on
         one of the generated code files.
-<<<<<<< HEAD
-        :param cpp_code: The code to append.
-=======
         :param cpp_code: The code to prepend.
->>>>>>> 8a245853
         :param location: The file/backend in which to generate the code.
                          Options are None (all files), "frame", "openmp",
                          "cuda", "xilinx", "intel_fpga", or any code generator
