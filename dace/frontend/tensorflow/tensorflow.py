--- conflicted
+++ resolved
@@ -551,37 +551,6 @@
                 for node, name in zip(total_nodes, total_output_names)
                 if name is not None and name not in sdfg_args
             }
-<<<<<<< HEAD
-        )
-        ############################
-        # Create output numpy arrays
-        outputs = {
-            name: np.zeros(_tensorshape(node), dtype=_tensortype(node))
-            for node, name in zip(total_nodes, total_output_names)
-            if name is not None and name not in sdfg_args
-        }
-        outputs.update({k: v for k, v in sdfg_args.items() if k in total_output_names})
-
-        sdfg_args.update(self.callbackFunctionDict)
-        sdfg_args.update(outputs)
-
-        ############################
-        # Mark outputs as non-transients
-        for output in outputs:
-            self.graph.arrays[output].transient = False
-        ############################
-        self.graph._arg_types.update(self.callbackTypeDict)
-        # Compile the SDFG
-        self.graph.fill_scope_connectors()
-        if gpu:
-            self.graph.apply_gpu_transformations()
-        if len(patterns) > 0:
-            for _pattern in patterns:
-                self.graph.apply_transformations(_pattern, validate, strict)
-        self.graph.draw_to_file()
-        self.graph.validate()
-        compiled_sdfg = self.graph.compile(optimizer=False)
-=======
             outputs.update(
                 {k: v for k, v in sdfg_args.items() if k in total_output_names}
             )
@@ -604,7 +573,6 @@
             sdfg_args_filename = os.path.join(".dacecache", name, "sdfg_args.pickle")
             with open(sdfg_args_filename, "wb") as handle:
                 pickle.dump(sdfg_args, handle, pickle.HIGHEST_PROTOCOL)
->>>>>>> 55357282
 
         ############################
         # Create the function that invokes the SDFG
